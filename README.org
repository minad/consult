#+title: consult.el - Consulting completing-read
#+author: Daniel Mendler
#+language: en
#+export_file_name: consult.texi
#+texinfo_dir_category: Emacs misc features
#+texinfo_dir_title: Consult: (consult).
#+texinfo_dir_desc: Useful commands built on completing-read.

#+html: <a href="https://www.gnu.org/software/emacs/"><img alt="GNU Emacs" src="https://github.com/minad/corfu/blob/screenshots/emacs.svg?raw=true"/></a>
#+html: <a href="https://elpa.gnu.org/packages/consult.html"><img alt="GNU ELPA" src="https://elpa.gnu.org/packages/consult.svg"/></a>
#+html: <a href="https://elpa.gnu.org/devel/consult.html"><img alt="GNU-devel ELPA" src="https://elpa.gnu.org/devel/consult.svg"/></a>
#+html: <a href="https://melpa.org/#/consult"><img alt="MELPA" src="https://melpa.org/packages/consult-badge.svg"/></a>
#+html: <a href="https://stable.melpa.org/#/consult"><img alt="MELPA Stable" src="https://stable.melpa.org/packages/consult-badge.svg"/></a>

Consult provides search and navigation commands based on the Emacs completion
function [[https://www.gnu.org/software/emacs/manual/html_node/elisp/Minibuffer-Completion.html][completing-read]]. Completion allows you to quickly select an item from a
list of candidates. Consult offers asynchronous and interactive =consult-grep= and
=consult-ripgrep= commands, and the line-based search command =consult-line=.
Furthermore Consult provides an advanced buffer switching command =consult-buffer=
to switch between buffers, recently opened files, bookmarks and buffer-like
candidates from other sources. Some of the Consult commands are enhanced
versions of built-in Emacs commands. For example the command =consult-imenu=
presents a flat list of the Imenu with [[#live-previews][live preview]], [[#narrowing-and-grouping][grouping and narrowing]].
Please take a look at the [[#available-commands][full list of commands]].

Consult is fully compatible with completion systems centered around the standard
Emacs =completing-read= API, notably the default completion system, [[https://github.com/minad/vertico][Vertico]], [[https://github.com/protesilaos/mct][Mct]],
and [[https://www.gnu.org/software/emacs/manual/html_node/emacs/Icomplete.html][Icomplete]].

This package keeps the completion system specifics to a minimum. The ability of
the Consult commands to work well with arbitrary completion systems is one of
the main advantages of the package. Consult fits well into existing setups and
it helps you to create a full completion environment out of small and
independent components.

You can combine the complementary packages [[https://github.com/minad/marginalia/][Marginalia]], [[https://github.com/oantolin/embark/][Embark]] and [[https://github.com/oantolin/orderless][Orderless]] with
Consult. Marginalia enriches the completion display with annotations, e.g.,
documentation strings or file information. The versatile Embark package provides
local actions, comparable to a context menu. These actions operate on the
selected candidate in the minibuffer or at point in normal buffers. For example,
when selecting from a list of files, Embark offers an action to delete the file.
Additionally Embark offers a facility to collect completion candidates in a
collect buffer. The section [[#embark-integration][Embark integration]] documents in greater detail how
Consult and Embark work together.

#+toc: headlines 8

* Screenshots :noexport:

#+caption: consult-grep
[[https://github.com/minad/consult/blob/screenshots/consult-grep.gif?raw=true]]
Fig. 1: Command =consult-git-grep=

#+caption: consult-imenu
[[https://github.com/minad/consult/blob/screenshots/consult-imenu.png?raw=true]]
Fig. 2: Command =consult-imenu=

#+caption: consult-line
[[https://github.com/minad/consult/blob/screenshots/consult-line.png?raw=true]]
Fig. 3: Command =consult-line=

* Available commands
:properties:
:custom_id: available-commands
:description: Navigation, search, editing commands and more
:end:
#+cindex: commands

Most Consult commands follow the meaningful naming scheme =consult-<thing>=.
Many commands implement a little known but convenient Emacs feature called
"future history", which guesses what input the user wants. At a command prompt
type =M-n= and typically Consult will insert the symbol or thing at point into
the input.

*TIP:* If you have [[https://github.com/minad/marginalia][Marginalia]] annotators activated, type =M-x ^consult= to see
all Consult commands with their abbreviated description. Alternatively, type
=C-h a ^consult= to get an overview of all Consult variables and functions with
their descriptions.

** Virtual Buffers
:properties:
:description: Buffers, bookmarks and recent files
:end:
#+cindex: virtual buffers

#+findex: consult-buffer
#+findex: consult-buffer-other-window
#+findex: consult-buffer-other-frame
#+findex: consult-project-buffer
#+findex: consult-recent-file
#+findex: consult-bookmark
- =consult-buffer= (=-other-window=, =-other-frame=): Enhanced version
  of =switch-to-buffer= with support for virtual buffers. Supports live preview
  of buffers and narrowing to the virtual buffer types. You can type =f SPC= in
  order to narrow to recent files. Press =SPC= to show ephemeral buffers.
  Supported narrowing keys:
  - b Buffers
  - SPC Hidden buffers
  - * Modified buffers
  - f Files (Requires =recentf-mode=)
  - r File registers
  - m Bookmarks
  - p Project
  - Custom [[#multiple-sources][other sources]] configured in =consult-buffer-sources=.
- =consult-project-buffer=: Variant of =consult-buffer= restricted to buffers and
  recent files of the current project. You can add custom sources to
  =consult-project-buffer-sources=. The command may prompt you for a project if
  you invoke it from outside a project.
- =consult-bookmark=: Select or create bookmark. To select bookmarks you might use the
  =consult-buffer= as an alternative, which can include a bookmark virtual buffer
  source. Note that =consult-bookmark= supports preview of bookmarks and
  narrowing.
- =consult-recent-file=: Select from recent files with preview.
  You might prefer the powerful =consult-buffer= instead, which can include
  recent files as a virtual buffer source. The =recentf-mode= enables tracking of
  recent files.

** Editing
:properties:
:description: Commands useful for editing
:end:
#+cindex: editing

#+findex: consult-yank-pop
#+findex: consult-yank-from-kill-ring
#+findex: consult-yank-replace
#+findex: consult-kmacro
- =consult-yank-from-kill-ring=: Enhanced version of =yank= to select an item
  from the =kill-ring=. The selected text previewed as overlay in the buffer.
- =consult-yank-pop=: Enhanced version of =yank-pop= with DWIM-behavior, which
  either replaces the last =yank= by cycling through the =kill-ring=, or if there
  has not been a last =yank= consults the =kill-ring=. The selected text previewed
  as overlay in the buffer.
- =consult-yank-replace=: Like =consult-yank-pop=, but always replaces the last
  =yank= with an item from the =kill-ring=.
- =consult-kmacro=: Select macro from the macro ring and execute it.

** Register
:properties:
:description: Searching through registers and fast access
:end:
#+cindex: register

#+findex: consult-register
#+findex: consult-register-load
#+findex: consult-register-store
#+findex: consult-register-format
#+findex: consult-register-window
- =consult-register=: Select from list of registers. The command
  supports narrowing to register types and preview of marker positions. This
  command is useful to search the register contents. For quick access use the
  commands =consult-register-load=, =consult-register-store= or the built-in Emacs
  register commands.
- =consult-register-format=: Set =register-preview-function= to this function for
  an enhanced register formatting. See the [[#use-package-example][example configuration]].
- =consult-register-window=: Replace =register-preview= with this function for a
  better register window. See the [[#use-package-example][example configuration]].
- =consult-register-load=: Utility command to quickly load a register.
  The command either jumps to the register value or inserts it.
- =consult-register-store=: Improved UI to store registers depending on the current
  context with an action menu. With an active region, store/append/prepend the
  contents, optionally deleting the region when a prefix argument is given.
  With a numeric prefix argument, store/add the number. Otherwise store point,
  frameset, window or kmacro. Usage examples:
  * =M-' x=: If no region is active, store point in register =x=.
    If a region is active, store the region in register =x=.
  * =M-' M-w x=: Store window configuration in register =x=.
  * =C-u 100 M-' x=: Store number in register =x=.

** Navigation
:properties:
:description: Mark rings, outlines and imenu
:end:
#+cindex: navigation

#+findex: consult-goto-line
#+findex: consult-mark
#+findex: consult-global-mark
#+findex: consult-outline
#+findex: consult-imenu
#+findex: consult-imenu-multi
- =consult-goto-line=: Jump to line number enhanced with live preview.
  This is a drop-in replacement for =goto-line=.
- =consult-mark=: Jump to a marker in the =mark-ring=. Supports live
  preview and recursive editing.
- =consult-global-mark=: Jump to a marker in the =global-mark-ring=.
  Supports live preview and recursive editing.
- =consult-outline=: Jump to a heading of the outline. Supports narrowing
  to a heading level, live preview and recursive editing.
- =consult-imenu=: Jump to imenu item in the current buffer. Supports
  live preview, recursive editing and narrowing.
- =consult-imenu-multi=: Jump to imenu item in project buffers, with
  the same major mode as the current buffer. Supports live preview,
  recursive editing and narrowing. This feature has been inspired by
  [[https://github.com/vspinu/imenu-anywhere][imenu-anywhere]].

** Search
:properties:
:description: Line search, grep and file search
:end:
#+cindex: search

#+findex: consult-line
#+findex: consult-line-multi
#+findex: consult-keep-lines
#+findex: consult-focus-lines
- =consult-line=: Enter search string and select from matching lines.
  Supports live preview and recursive editing. The symbol at point and the
  recent Isearch string are added to the "future history" and can be accessed
  by pressing =M-n=. When =consult-line= is bound to the =isearch-mode-map= and
  is invoked during a running Isearch, it will use the current Isearch string.
- =consult-line-multi=: Search dynamically across multiple buffers. By default
  search across project buffers. If invoked with a prefix argument search across
  all buffers. The candidates are computed on demand based on the input. The
  command behaves like =consult-grep=, but operates on buffers instead of files.
- =consult-keep-lines=: Replacement for =keep/flush-lines= which uses the current
  completion style for filtering the buffer. The function updates the buffer
  while typing. In particular =consult-keep-lines= can narrow down an exported
  Embark collect buffer further, relying on the same completion filtering as
  ~completing-read~. If the input begins with the negation operator, i.e., ~! SPC~,
  the filter matches the complement. If a region is active, the region restricts
  the filtering.
- =consult-focus-lines=: Temporarily hide lines by filtering them using the
  current completion style. Call with =C-u= prefix argument in order to show the
  hidden lines again. If the input begins with the negation operator, i.e., ~!
  SPC~, the filter matches the complement. In contrast to =consult-keep-lines= this
  function does not edit the buffer. If a region is active, the region restricts
  the filtering.

** Grep and Find
:properties:
:description: Searching through the filesystem
:end:
#+cindex: grep
#+cindex: find
#+cindex: locate

#+findex: consult-grep
#+findex: consult-ripgrep
#+findex: consult-git-grep
#+findex: consult-find
#+findex: consult-locate
- =consult-grep=, =consult-ripgrep=, =consult-git-grep=: Search for regular expression
  in files. Consult invokes Grep asynchronously, while you enter the search
  term. After at least =consult-async-min-input= characters, the search gets
  started. Consult splits the input string into two parts, if the first
  character is a punctuation character, like =#=. For example
<<<<<<< HEAD
  =#regexps#filter-string=, is split at the second =#=. The string =regexps= is
  passed to Grep. Note that Consult transforms Emacs regular expressions to
  expressions understand by the search program. Always use Emacs regular
  expressions at the prompt. If you enter multiple regular expressions
  separated by space only lines matching all regular expressions are shown. In
  order to match space literally, escape the space with a backslash. The
  =filter-string= is passed to the /fast/ Emacs filtering to further narrow down
  the list of matches. This is particularly useful if you are using an advanced
  completion style like orderless. =consult-grep= supports preview. If the
  =consult-project-function= returns non-nil, =consult-grep= searches the
  current project directory. Otherwise the =default-directory= is searched. If
  =consult-grep= is invoked with prefix argument =C-u M-s g=, you can specify one or
  multiple space or comma separated files and/or directories manually.
=======
  =#regexps#filter-string=, is split at the second =#=. The string =regexps= is passed
  to Grep. Note that Consult transforms Emacs regular expressions to expressions
  understand by the search program. Always use Emacs regular expressions at the
  prompt. If you enter multiple regular expressions separated by space only
  lines matching all regular expressions are shown. In order to match space
  literally, escape the space with a backslash. The =filter-string= is passed to
  the /fast/ Emacs filtering to further narrow down the list of matches. This is
  particularly useful if you are using an advanced completion style like
  orderless. =consult-grep= supports preview. If the =consult-project-function=
  returns non-nil, =consult-grep= searches the current project directory.
  Otherwise the =default-directory= is searched. If =consult-grep= is invoked with
  prefix argument =C-u M-s g=, you can specify one or multiple files or
  directories manually. Multiple file names must be separated by comma.
>>>>>>> 873c636e
- =consult-find=, =consult-locate=: Find file by matching the path against a regexp.
  Like for =consult-grep=, either the project root or the current directory is the
  root directory for the search. The input string is treated similarly to
  =consult-grep=, where the first part is passed to find, and the second part is
  used for Emacs filtering.  Prefix arguments to =consult-find= work just like those
  for the consult grep commands.

** Compilation
:properties:
:description: Jumping to references and compilation errors
:end:
#+cindex: compilation errors

#+findex: consult-compile-error
#+findex: consult-flymake
#+findex: consult-xref
- =consult-compile-error=: Jump to a compilation error. Supports live preview
  narrowing and recursive editing.
- =consult-flymake=: Jump to flymake diagnostic. Supports live preview and
  recursive editing. The command supports narrowing. Press =e SPC=, =w SPC=, =n SPC=
  to only show errors, warnings and notes respectively.
- =consult-xref=: Integration with xref. This function can be set as
  =xref-show-xrefs-function= and =xref-show-definitions-function=.

** Histories
:properties:
:description: Navigating histories
:end:
#+cindex: history

#+findex: consult-complex-command
#+findex: consult-history
#+findex: consult-isearch-history
- =consult-complex-command=: Select a command from the
  =command-history=. This command is a =completing-read= version of
  =repeat-complex-command= and is also a replacement for the =command-history=
  command from chistory.el.
- =consult-history=: Insert a string from the current buffer history, for example
  the Eshell or Comint history. You can also invoke this command from the
  minibuffer. In that case =consult-history= uses the history stored in the
  =minibuffer-history-variable=. If you prefer =completion-at-point=, take a look at
  =cape-history= from the [[https://github.com/minad/cape][Cape]] package.
- =consult-isearch-history=: During an Isearch session, this command picks a
  search string from history and continues the search with the newly selected
  string. Outside of Isearch, the command allows you to pick a string from the
  history and starts a new Isearch. =consult-isearch-history= acts as a drop-in
  replacement for =isearch-edit-string=.

** Modes
:properties:
:description: Toggling minor modes and executing commands
:end:
#+cindex: minor mode
#+cindex: major mode

#+findex: consult-minor-mode-menu
#+findex: consult-mode-command
- =consult-minor-mode-menu=: Enable/disable minor mode. Supports
  narrowing to on/off/local/global modes by pressing =i/o/l/g SPC=
  respectively.
- =consult-mode-command=: Run a command from the currently active minor or major
  modes. Supports narrowing to local-minor/global-minor/major mode via the keys
  =l/g/m=.

** Org Mode
:properties:
:description: Org-specific commands
:end:

#+findex: consult-org-heading
#+findex: consult-org-agenda
- =consult-org-heading=: Similar to =consult-outline=, for Org
  buffers. Supports narrowing by heading level, priority and TODO
  state, as well as live preview and recursive editing.
- =consult-org-agenda=: Jump to an agenda heading. Supports
  narrowing by heading level, priority and TODO state, as well as
  live preview and recursive editing.
** Help
:properties:
:description: Searching through help
:end:

#+findex: consult-info
#+findex: consult-man
- =consult-man=: Find Unix man page, via Unix =apropos= or =man -k=. =consult-man= opens
  the selected man page using the Emacs =man= command.
- =consult-info=: Full text search through info pages. If the command is invoked
  from within an ~*info*~ buffer, it will search through the current manual. You
  may want to create your own commands which search through a predefined set of
  info pages, for example:
#+begin_src emacs-lisp
  (defun consult-info-emacs ()
    "Search through Emacs info pages."
    (interactive)
    (consult-info "emacs" "efaq" "elisp" "cl" "compat"))

  (defun consult-info-org ()
    "Search through the Org info page."
    (interactive)
    (consult-info "org"))

  (defun consult-info-completion ()
    "Search through completion info pages."
    (interactive)
    (consult-info "vertico" "consult" "marginalia" "orderless" "embark"
                  "corfu" "cape" "tempel"))
#+end_src

** Miscellaneous
:properties:
:description: Various other useful commands
:end:

#+findex: consult-completion-in-region
#+findex: consult-theme
#+findex: consult-preview-at-point
#+findex: consult-preview-at-point-mode
- =consult-theme=: Select a theme and disable all currently enabled themes.
  Supports live preview of the theme while scrolling through the candidates.
- =consult-preview-at-point= and =consult-preview-at-point-mode=: Command and minor
  mode which previews the candidate at point in the =*Completions*= buffer. This
  mode is relevant if you use [[https://git.sr.ht/~protesilaos/mct][Mct]] or the default =*Completions*= UI.
- =consult-completion-in-region=: In case you don't use [[https://github.com/minad/corfu][Corfu]] as your in-buffer
  completion UI, this function can be set as =completion-in-region-function=. Then
  your minibuffer completion UI (e.g., Vertico or Icomplete) will be used for
  =completion-at-point=. If you use Mct, you can give =mct-region-mode= a try.
  #+begin_src emacs-lisp
    ;; Use `consult-completion-in-region' if Vertico is enabled.
    ;; Otherwise use the default `completion--in-region' function.
    (setq completion-in-region-function
          (lambda (&rest args)
            (apply (if vertico-mode
                       #'consult-completion-in-region
                     #'completion--in-region)
                   args)))
  #+end_src
  Instead of =consult-completion-in-region=, you may prefer to see the
  completions directly in the buffer as a small popup. In that case, I recommend
  either the [[https://github.com/minad/corfu][Corfu]] or the [[https://github.com/company-mode/company-mode][Company]] package. There is a technical limitation of
  =consult-completion-in-region= in combination with Lsp-mode or Eglot. The Lsp
  server relies on the input at point, in order to generate refined candidate
  strings. Since the completion is transferred from the original buffer to the
  minibuffer, the server does not receive the updated input. LSP completion
  works with Corfu or Company though, which perform the completion directly in
  the original buffer.

* Special features
:properties:
:description: Enhancements over built-in `completing-read'
:end:

Consult enhances =completing-read= with live previews of candidates, additional
narrowing capabilities to candidate groups and asynchronously generated
candidate lists. The internal =consult--read= function, which is used by most
Consult commands, is a thin wrapper around =completing-read= and provides the
special functionality. In order to support multiple candidate sources there
exists the high-level function =consult--multi=. The architecture of Consult
allows it to work with different completion systems in the backend, while still
offering advanced features.

** Live previews
:properties:
:description: Preview the currently selected candidate
:custom_id: live-previews
:end:
#+cindex: preview

Some Consult commands support live previews. For example when you scroll through
the items of =consult-line=, the buffer will scroll to the corresponding position.
It is possible to jump back and forth between the minibuffer and the buffer to
perform recursive editing while the search is ongoing.

Consult enables previews by default. You can disable them by adjusting the
=consult-preview-key= variable. Furthermore it is possible to specify keybindings
which trigger the preview manually as shown in the [[#use-package-example][example configuration]]. The
default setting of =consult-preview-key= is =any= which means that Consult triggers
the preview /immediately/ on any key press when the selected candidate changes.
You can configure each command individually with its own =:preview-key=. The
following settings are possible:

- Automatic and immediate ='any=
- Automatic and delayed =(list :debounce 0.5 'any)=
- Manual and immediate ="M-."=
- Manual and delayed =(list :debounce 0.5 "M-.")=
- Disabled =nil=

A safe recommendation is to leave automatic immediate previews enabled in
general and disable the automatic preview only for commands where the preview
may be expensive due to file loading. Internally, Consult uses the
value of =this-command= to determine the =:preview-key=
customized. This means that if you wrap a =consult-*= command within
your own function or command, you will also need to add the name of
/your custom command/ to the =consult-customize= call in order for it
to be considered.

#+begin_src emacs-lisp
  (consult-customize
   consult-ripgrep consult-git-grep consult-grep
   consult-bookmark consult-recent-file consult-xref
   consult--source-bookmark consult--source-file-register
   consult--source-recent-file consult--source-project-recent-file
   ;; my/command-wrapping-consult    ;; disable auto previews inside my command
   :preview-key '(:debounce 0.4 any) ;; Option 1: Delay preview
   ;; :preview-key "M-.")            ;; Option 2: Manual preview
#+end_src

In this case one may wonder what the difference is between using an Embark
action on the current candidate in comparison to a manually triggered preview.
The main difference is that the files opened by manual preview are closed again
after the completion session. Furthermore during preview some functionality is
disabled to improve the performance, see for example the customization variables
=consult-preview-allowed-hooks= and =consult-preview-variables=. Files larger than
=consult-preview-raw-size= are previewed literally without syntax highlighting and
without changing the major mode. Delaying the preview is also useful for
=consult-theme=, since the theme preview is slow. The delay results in a smoother
UI experience.

#+begin_src emacs-lisp
  ;; Preview on any key press, but delay 0.5s
  (consult-customize consult-theme :preview-key '(:debounce 0.5 any))
  ;; Preview immediately on M-., on up/down after 0.5s, on any other key after 1s
  (consult-customize consult-theme
                     :preview-key
                     '("M-."
                       :debounce 0.5 "<up>" "<down>"
                       :debounce 1 any))
#+end_src

** Narrowing and grouping
:properties:
:description: Restricting the completion to a candidate group
:custom_id: narrowing-and-grouping
:end:
#+cindex: narrowing

Consult has special support for candidate groups. If the completion UI supports
the grouping functionality, the UI separates the groups with thin lines and
shows group titles. Grouping is useful if the list of candidates consists of
candidates of multiple types or candidates from [[#multiple-sources][multiple sources]], like the
=consult-buffer= command, which shows both buffers and recently opened files. Note
that you can disable the group titles by setting the =:group= property of the
corresponding command to nil using the =consult-customize= macro.

By entering a narrowing prefix or by pressing a narrowing key it is possible to
restrict the completion candidates to a certain candidate group. When you use
the =consult-buffer= command, you can enter the prefix =b SPC= to restrict list of
candidates to buffers only. If you press =DEL= afterwards, the full candidate list
will be shown again. Furthermore a narrowing prefix key and a widening key can
be configured which can be pressed to achieve the same effect, see the
configuration variables =consult-narrow-key= and =consult-widen-key=.

After pressing =consult-narrow-key=, the possible narrowing keys can be shown by
pressing =C-h=. When pressing =C-h= after some prefix key, the =prefix-help-command=
is invoked, which shows the keybinding help window by default. As a more compact
alternative, there is the =consult-narrow-help= command which can be bound to a
key, for example =?= or =C-h= in the =consult-narrow-map=, as shown in the [[#use-package-example][example
configuration]]. If [[https://github.com/justbur/emacs-which-key][which-key]] is installed, the narrowing keys are automatically
shown in the which-key window after pressing the =consult-narrow-key=.

** Asynchronous search
:properties:
:description: Filtering asynchronously generated candidate lists
:end:
#+cindex: asynchronous search

Consult has support for asynchronous generation of candidate lists. This feature
is used for search commands like =consult-grep=, where the list of matches is
generated dynamically while the user is typing a regular expression. The grep
process is executed in the background. When modifying the regular expression,
the background process is terminated and a new process is started with the
modified regular expression.

The matches, which have been found, can then be narrowed using the installed
Emacs completion-style. This can be powerful if you are using for example the
=orderless= completion style.

This two-level filtering is possible by splitting the input string. Part of the
input string is treated as input to grep and part of the input is used for
filtering. There are multiple splitting styles available, configured in
~consult-async-split-styles-alist~: =nil=, =comma=, =semicolon= and =perl=. The default
splitting style is configured with the variable ~consult-async-split-style~.

With the =comma= and =semicolon= splitting styles, the first word before the comma
or semicolon is passed to grep, the remaining string is used for filtering. The
=nil= splitting style does not perform any splitting, the whole input is passed to
grep.

The =perl= splitting style splits the input string at a punctuation character,
using a similar syntax as Perl regular expressions.

Examples:

- =#defun=: Search for "defun" using grep.
- =#consult embark=: Search for both "consult" and "embark" using grep in any order.
- =#first.*second=: Search for "first" followed by "second" using grep.
- =#\(consult\|embark\)=: Search for "consult" or "embark" using grep. Note the
  usage of Emacs-style regular expressions.
- =#defun#consult=: Search for "defun" using grep, filter with the word
  "consult".
- =/defun/consult=: It is also possible to use other punctuation
  characters.
- =#to#=: Force searching for "to" using grep, since the grep pattern
  must be longer than =consult-async-min-input= characters by default.
- =#defun -- --invert-match#=: Pass argument =--invert-match= to grep.

Asynchronous processes like =find= and =grep= create an error log buffer
=_*consult-async*= (note the leading space), which is useful for
troubleshooting. The prompt has a small indicator showing the process status:

- =:= the usual prompt colon, before input is provided.
- =*= with warning face, the process is running.
- =:= with success face, success, process exited with an error code of zero.
- =!= with error face, failure, process exited with a nonzero error code.
- =;= with error face, interrupted, for example if more input is provided.

** Multiple sources
:properties:
:description: Combining candidates from different sources
:custom_id: multiple-sources
:end:
#+cindex: multiple sources

Multiple synchronous candidate sources can be combined. This feature is used by
the =consult-buffer= command to present buffer-like candidates in a single menu
for quick access. By default =consult-buffer= includes buffers, bookmarks, recent
files and project-specific buffers and files. It is possible to configure the
list of sources via the =consult-buffer-sources= variable. Arbitrary custom
sources can be defined.

As an example, the bookmark source is defined as follows:

#+begin_src emacs-lisp
(defvar consult--source-bookmark
  `(:name     "Bookmark"
    :narrow   ?m
    :category bookmark
    :face     consult-bookmark
    :history  bookmark-history
    :items    ,#'bookmark-all-names
    :action   ,#'consult--bookmark-action))
#+end_src

Required source fields:
- =:category= Completion category.
- =:items= List of strings to select from or function returning list of strings.
  A list of cons cells is not supported.

Optional source fields:
- =:name= Name of the source, used for narrowing, group titles and annotations.
- =:narrow= Narrowing character or =(character . string)= pair.
- =:preview-key= Preview key or keys which trigger preview.
- =:enabled= Function which must return t if the source is enabled.
- =:hidden= When t candidates of this source are hidden by default.
- =:face= Face used for highlighting the candidates.
- =:annotate= Annotation function called for each candidate, returns string.
- =:history= Name of history variable to add selected candidate.
- =:default= Must be t if the first item of the source is the default value.
- =:action= Function called with the selected candidate.
- =:new= Function called with new candidate name, only if =:require-match= is nil.
- =:state= State constructor for the source, must return the state function.
- Other source fields can be added specifically to the use case.

The =:state= and =:action= fields of the sources deserve a longer explanation. The
=:action= function takes a single argument and is only called after selection with
the selected candidate, if the selection has not been aborted. This
functionality is provided for convenience and easy definition of sources. The
=:state= field is more general. The =:state= function is a constructor function
without arguments, which can perform some setup necessary for the preview. It
must return a closure which takes an ACTION and a CANDIDATE argument. See the
docstring of =consult--with-preview= for more details about the ACTION argument.

By default, =consult-buffer= previews buffers, bookmarks and files. Loading recent
files or bookmarks can result in expensive operations. However it is possible to
configure a manual preview as follows.

#+begin_src emacs-lisp
  (consult-customize
   consult--source-bookmark consult--source-file-register
   consult--source-recent-file consult--source-project-recent-file
   :preview-key "M-.")
#+end_src

Sources can be added directly to the =consult-buffer-source= list for convenience.
For example views/perspectives can be added to the list of virtual buffers from
a library like [[https://github.com/minad/bookmark-view/][bookmark-view]].

#+begin_src emacs-lisp
;; Configure new bookmark-view source
(add-to-list 'consult-buffer-sources
              (list :name     "View"
                    :narrow   ?v
                    :category 'bookmark
                    :face     'font-lock-keyword-face
                    :history  'bookmark-view-history
                    :action   #'consult--bookmark-action
                    :items    #'bookmark-view-names)
              'append)

;; Modify bookmark source, such that views are hidden
(setq consult--source-bookmark
      (plist-put
       consult--source-bookmark :items
       (lambda ()
         (bookmark-maybe-load-default-file)
         (mapcar #'car
                 (seq-remove (lambda (x)
                               (eq #'bookmark-view-handler
                                   (alist-get 'handler (cdr x))))
                             bookmark-alist)))))
#+end_src

Another useful source lists all Org buffers and lets you create new ones. One
can create similar sources for other major modes, e.g., for Eshell.

#+begin_src emacs-lisp
  (defvar org-source
    (list :name     "Org Buffer"
          :category 'buffer
          :narrow   ?o
          :face     'consult-buffer
          :history  'buffer-name-history
          :state    #'consult--buffer-state
          :new
          (lambda (name)
            (with-current-buffer (get-buffer-create name)
              (insert "#+title: " name "\n\n")
              (org-mode)
              (consult--buffer-action (current-buffer))))
          :items
          (lambda ()
            (mapcar #'buffer-name
                    (seq-filter
                     (lambda (x)
                       (eq (buffer-local-value 'major-mode x) 'org-mode))
                     (buffer-list))))))

  (add-to-list 'consult-buffer-sources 'org-source 'append)
#+end_src

For more details, see the documentation of =consult-buffer= and of the
internal =consult--multi= API. The =consult--multi= function can be used to
create new multi-source commands, but is part of the internal API as of now,
since some details may still change.

** Embark integration
:properties:
:description: Actions, Grep/Occur-buffer export
:custom_id: embark-integration
:end:
#+cindex: embark

*NOTE*: Install the =embark-consult= package from MELPA, which provides
Consult-specific Embark actions and the Occur buffer export.

Embark is a versatile package which offers context dependent actions, comparable
to a context menu. See the [[https://github.com/oantolin/embark][Embark manual]] for an extensive description of its
capabilities.

Actions are commands which can operate on the currently selected candidate (or
target in Embark terminology). When completing files, for example the
=delete-file= command is offered. With Embark you can execute arbitrary commands
on the currently selected candidate via =M-x=.

Furthermore Embark provides the =embark-collect= command, which collects
candidates and presents them in an Embark collect buffer, where further actions
can be applied to them. A related feature is the =embark-export= command, which
exports candidate lists to a buffer of a special type. For example in the case
of file completion, a Dired buffer is opened.

In the context of Consult, particularly exciting is the possibility to export
the matching lines from =consult-line=, =consult-outline=, =consult-mark= and
=consult-global-mark=. The matching lines are exported to an Occur buffer where
they can be edited via the =occur-edit-mode= (press key =e=). Similarly, Embark
supports exporting the matches found by =consult-grep=, =consult-ripgrep= and
=consult-git-grep= to a Grep buffer, where the matches across files can be edited,
if the [[https://github.com/mhayashi1120/Emacs-wgrep][wgrep]] package is installed. These three workflows are symmetric.

+ =consult-line= -> =embark-export= to =occur-mode= buffer -> =occur-edit-mode= for editing of matches in buffer.
+ =consult-grep= -> =embark-export= to =grep-mode= buffer -> =wgrep= for editing of all matches.
+ =consult-find= -> =embark-export= to =dired-mode= buffer -> =wdired-change-to-wdired-mode= for editing.

* Configuration
:properties:
:description: Example configuration and customization variables
:end:

Consult can be installed from [[https://elpa.gnu.org/packages/consult.html][ELPA]] or [[https://melpa.org/#/consult][MELPA]] via the Emacs built-in package
manager. Alternatively it can be directly installed from the development
repository via other non-standard package managers.

There is the [[https://github.com/minad/consult/wiki][Consult wiki]], where additional configuration examples can be
contributed.

*IMPORTANT:* It is strongly recommended that you enable [[https://www.gnu.org/software/emacs/manual/html_node/elisp/Lexical-Binding.html][lexical binding]] in your
configuration. Consult relies on lambdas and lexical closures. For this reason
many Consult-related snippets require lexical binding.

** Use-package example
:properties:
:description: Configuration example based on use-package
:custom_id: use-package-example
:end:
#+cindex: use-package

The Consult package only provides commands and does not add any keybindings or
modes. Therefore the package is non-intrusive but requires a little setup
effort. In order to use the Consult commands, it is advised to add keybindings
for commands which are accessed often. Rarely used commands can be invoked via
=M-x=. Feel free to only bind the commands you consider useful to your workflow.
The configuration shown here relies on the =use-package= macro, which is a
convenient tool to manage package configurations.

*NOTE:* There is the [[https://github.com/minad/consult/wiki][Consult wiki]], where you can contribute additional
configuration examples.

#+begin_src emacs-lisp
  ;; Example configuration for Consult
  (use-package consult
    ;; Replace bindings. Lazily loaded due by `use-package'.
    :bind (;; C-c bindings (mode-specific-map)
           ("C-c M-x" . consult-mode-command)
           ("C-c h" . consult-history)
           ("C-c k" . consult-kmacro)
           ("C-c m" . consult-man)
           ("C-c i" . consult-info)
           ([remap Info-search] . consult-info)
           ;; C-x bindings (ctl-x-map)
           ("C-x M-:" . consult-complex-command)     ;; orig. repeat-complex-command
           ("C-x b" . consult-buffer)                ;; orig. switch-to-buffer
           ("C-x 4 b" . consult-buffer-other-window) ;; orig. switch-to-buffer-other-window
           ("C-x 5 b" . consult-buffer-other-frame)  ;; orig. switch-to-buffer-other-frame
           ("C-x r b" . consult-bookmark)            ;; orig. bookmark-jump
           ("C-x p b" . consult-project-buffer)      ;; orig. project-switch-to-buffer
           ;; Custom M-# bindings for fast register access
           ("M-#" . consult-register-load)
           ("M-'" . consult-register-store)          ;; orig. abbrev-prefix-mark (unrelated)
           ("C-M-#" . consult-register)
           ;; Other custom bindings
           ("M-y" . consult-yank-pop)                ;; orig. yank-pop
           ;; M-g bindings (goto-map)
           ("M-g e" . consult-compile-error)
           ("M-g f" . consult-flymake)               ;; Alternative: consult-flycheck
           ("M-g g" . consult-goto-line)             ;; orig. goto-line
           ("M-g M-g" . consult-goto-line)           ;; orig. goto-line
           ("M-g o" . consult-outline)               ;; Alternative: consult-org-heading
           ("M-g m" . consult-mark)
           ("M-g k" . consult-global-mark)
           ("M-g i" . consult-imenu)
           ("M-g I" . consult-imenu-multi)
           ;; M-s bindings (search-map)
           ("M-s d" . consult-find)
           ("M-s D" . consult-locate)
           ("M-s g" . consult-grep)
           ("M-s G" . consult-git-grep)
           ("M-s r" . consult-ripgrep)
           ("M-s l" . consult-line)
           ("M-s L" . consult-line-multi)
           ("M-s k" . consult-keep-lines)
           ("M-s u" . consult-focus-lines)
           ;; Isearch integration
           ("M-s e" . consult-isearch-history)
           :map isearch-mode-map
           ("M-e" . consult-isearch-history)         ;; orig. isearch-edit-string
           ("M-s e" . consult-isearch-history)       ;; orig. isearch-edit-string
           ("M-s l" . consult-line)                  ;; needed by consult-line to detect isearch
           ("M-s L" . consult-line-multi)            ;; needed by consult-line to detect isearch
           ;; Minibuffer history
           :map minibuffer-local-map
           ("M-s" . consult-history)                 ;; orig. next-matching-history-element
           ("M-r" . consult-history))                ;; orig. previous-matching-history-element

    ;; Enable automatic preview at point in the *Completions* buffer. This is
    ;; relevant when you use the default completion UI.
    :hook (completion-list-mode . consult-preview-at-point-mode)

    ;; The :init configuration is always executed (Not lazy)
    :init

    ;; Optionally configure the register formatting. This improves the register
    ;; preview for `consult-register', `consult-register-load',
    ;; `consult-register-store' and the Emacs built-ins.
    (setq register-preview-delay 0.5
          register-preview-function #'consult-register-format)

    ;; Optionally tweak the register preview window.
    ;; This adds thin lines, sorting and hides the mode line of the window.
    (advice-add #'register-preview :override #'consult-register-window)

    ;; Use Consult to select xref locations with preview
    (setq xref-show-xrefs-function #'consult-xref
          xref-show-definitions-function #'consult-xref)

    ;; Configure other variables and modes in the :config section,
    ;; after lazily loading the package.
    :config

    ;; Optionally configure preview. The default value
    ;; is 'any, such that any key triggers the preview.
    ;; (setq consult-preview-key 'any)
    ;; (setq consult-preview-key "M-.")
    ;; (setq consult-preview-key '("S-<down>" "S-<up>"))
    ;; For some commands and buffer sources it is useful to configure the
    ;; :preview-key on a per-command basis using the `consult-customize' macro.
    (consult-customize
     consult-theme :preview-key '(:debounce 0.2 any)
     consult-ripgrep consult-git-grep consult-grep
     consult-bookmark consult-recent-file consult-xref
     consult--source-bookmark consult--source-file-register
     consult--source-recent-file consult--source-project-recent-file
     ;; :preview-key "M-."
     :preview-key '(:debounce 0.4 any))

    ;; Optionally configure the narrowing key.
    ;; Both < and C-+ work reasonably well.
    (setq consult-narrow-key "<") ;; "C-+"

    ;; Optionally make narrowing help available in the minibuffer.
    ;; You may want to use `embark-prefix-help-command' or which-key instead.
    ;; (define-key consult-narrow-map (vconcat consult-narrow-key "?") #'consult-narrow-help)

    ;; By default `consult-project-function' uses `project-root' from project.el.
    ;; Optionally configure a different project root function.
    ;;;; 1. project.el (the default)
    ;; (setq consult-project-function #'consult--default-project--function)
    ;;;; 2. vc.el (vc-root-dir)
    ;; (setq consult-project-function (lambda (_) (vc-root-dir)))
    ;;;; 3. locate-dominating-file
    ;; (setq consult-project-function (lambda (_) (locate-dominating-file "." ".git")))
    ;;;; 4. projectile.el (projectile-project-root)
    ;; (autoload 'projectile-project-root "projectile")
    ;; (setq consult-project-function (lambda (_) (projectile-project-root)))
    ;;;; 5. No project support
    ;; (setq consult-project-function nil)
  )
#+end_src

** Custom variables
:properties:
:description: Short description of all customization settings
:end:
#+cindex: customization

*TIP:* If you have [[https://github.com/minad/marginalia][Marginalia]] installed, type =M-x customize-variable RET
^consult= to see all Consult-specific customizable variables with their current
values and abbreviated description. Alternatively, type =C-h a ^consult= to get
an overview of all Consult variables and functions with their descriptions.

| Variable                         | Description                                           |
|----------------------------------+-------------------------------------------------------|
| consult-after-jump-hook          | Functions to call after jumping to a location         |
| consult-async-input-debounce     | Input debounce for asynchronous commands              |
| consult-async-input-throttle     | Input throttle for asynchronous commands              |
| consult-async-min-input          | Minimum numbers of letters needed for async process   |
| consult-async-refresh-delay      | Refresh delay for asynchronous commands               |
| consult-async-split-style        | Splitting style used for async commands               |
| consult-async-split-styles-alist | Available splitting styles used for async commands    |
| consult-bookmark-narrow          | Narrowing configuration for =consult-bookmark=          |
| consult-buffer-filter            | Filter for =consult-buffer=                             |
| consult-buffer-sources           | List of virtual buffer sources                        |
| consult-find-args                | Command line arguments for find                       |
| consult-fontify-max-size         | Buffers larger than this limit are not fontified      |
| consult-fontify-preserve         | Preserve fontification for line-based commands.       |
| consult-git-grep-args            | Command line arguments for git-grep                   |
| consult-goto-line-numbers        | Show line numbers for =consult-goto-line=               |
| consult-grep-max-columns         | Maximal number of columns of the matching lines       |
| consult-grep-args                | Command line arguments for grep                       |
| consult-imenu-config             | Mode-specific configuration for =consult-imenu=         |
| consult-line-numbers-widen       | Show absolute line numbers when narrowing is active.  |
| consult-line-start-from-top      | Start the =consult-line= search from the top            |
| consult-locate-args              | Command line arguments for locate                     |
| consult-man-args                 | Command line arguments for man                        |
| consult-mode-command-filter      | Filter for =consult-mode-command=                       |
| consult-mode-histories           | Mode-specific history variables                       |
| consult-narrow-key               | Narrowing prefix key during completion                |
| consult-point-placement          | Placement of the point when jumping to matches        |
| consult-preview-key              | Keys which triggers preview                           |
| consult-preview-allowed-hooks    | List of =find-file= hooks to enable during preview      |
| consult-preview-excluded-files   | Regexps matched against file names during preview     |
| consult-preview-max-count        | Maximum number of files to keep open during preview   |
| consult-preview-max-size         | Files larger than this size are not previewed         |
| consult-preview-raw-size         | Files larger than this size are previewed in raw form |
| consult-preview-variables        | Alist of variables to bind during preview             |
| consult-project-buffer-sources   | List of virtual project buffer sources                |
| consult-project-function         | Function which returns current project root           |
| consult-register-prefix          | Prefix string for register keys during completion     |
| consult-ripgrep-args             | Command line arguments for ripgrep                    |
| consult-themes                   | List of themes to be presented for selection          |
| consult-widen-key                | Widening key during completion                        |
| consult-yank-rotate              | Rotate kill ring                                      |

** Fine-tuning of individual commands
:properties:
:alt_title: Fine-tuning
:description: Fine-grained configuration for special requirements
:end:

*NOTE:* Consult supports fine-grained customization of individual commands. This
configuration feature exists for experienced users with special requirements.
There is the [[https://github.com/minad/consult/wiki][Consult wiki]], where we collect further configuration examples.

Commands and buffer sources allow flexible, individual customization by using
the =consult-customize= macro. You can override any option passed to the internal
=consult--read= API. The [[https://github.com/minad/consult/wiki][Consult wiki]] already contains a numerous useful
configuration examples. Note that since =consult--read= is part of the internal
API, options could be removed, replaced or renamed in future versions of the
package.

Useful options are:
- =:prompt= set the prompt string
- =:preview-key= set the preview key, default is =consult-preview-key=
- =:initial= set the initial input
- =:default= set the default value
- =:history= set the history variable symbol
- =:add-history= add items to the future history, for example symbol at point
- =:sort= enable or disable sorting
- =:group= set to nil to disable candidate grouping and titles.
- =:inherit-input-method= set to non-nil to inherit the input method.

#+begin_src emacs-lisp
  (consult-customize
   ;; Disable preview for `consult-theme' completely.
   consult-theme :preview-key nil
   ;; Set preview for `consult-buffer' to key `M-.'
   consult-buffer :preview-key "M-."
   ;; For `consult-line' change the prompt and specify multiple preview
   ;; keybindings. Note that you should bind <S-up> and <S-down> in the
   ;; `minibuffer-local-completion-map' or `vertico-map' to the commands which
   ;; select the previous or next candidate.
   consult-line :prompt "Search: "
   :preview-key '("S-<down>" "S-<up>"))
#+end_src

The configuration values are evaluated at runtime, just before the completion
session is started. Therefore you can use for example =thing-at-point= to adjust
the initial input or the future history.

#+begin_src emacs-lisp
  (consult-customize
   consult-line
   :add-history (seq-some #'thing-at-point '(region symbol)))

  (defalias 'consult-line-thing-at-point 'consult-line)

  (consult-customize
   consult-line-thing-at-point
   :initial (thing-at-point 'symbol))
#+end_src

Generally it is possible to modify commands for your individual needs by the
following techniques:

1. Use =consult-customize= in order to change the command or source settings.
2. Create your own wrapper function which passes modified arguments to the Consult functions.
3. Create your own buffer [[#multiple-sources][multi sources]] for =consult-buffer=.
4. Create advices to modify some internal behavior.
5. Write or propose a patch.

* Recommended packages
:properties:
:description: Related packages recommended for installation
:end:

I use and recommend this combination of packages:

- consult: This package
- [[https://github.com/minad/vertico][vertico]]: Fast and minimal vertical completion system
- [[https://github.com/minad/marginalia][marginalia]]: Annotations for the completion candidates
- [[https://github.com/oantolin/embark][embark and embark-consult]]: Action commands, which can act on the completion candidates
- [[https://github.com/oantolin/orderless][orderless]]: Completion style which offers flexible candidate filtering

There exist many other fine completion UIs beside Vertico, which are supported
by Consult. Give them a try and find out which interaction model fits best for
you.

- The builtin completion UI, which pops up the =*Completions*= buffer.
- The builtin =icomplete-vertical-mode= in Emacs 28.
- [[https://git.sr.ht/~protesilaos/mct][mct by Protesilaos Stavrou]]: Minibuffer and Completions in Tandem, which builds
  on the default completion UI (development currently [[https://protesilaos.com/codelog/2022-04-14-emacs-discontinue-mct/][discontinued]]).

Note that all packages are independent and can be exchanged with alternative
components, since there exist no hard dependencies. Furthermore it is possible
to get started with only default completion and Consult and add more components
later to the mix. For example you can omit Marginalia if you don't need
annotations. I highly recommend the Embark package, but in order to familiarize
yourself with the other components, you can first start without it - or you could
use with Embark right away and add the other components later on.

* Auxiliary packages
:properties:
:description: Integrations with the wider ecosystem
:end:

You can integrate Consult with special programs or with other packages in the
wider Emacs ecosystem. You may want to install some of theses packages depending
on your preferences and requirements.

- [[https://github.com/yadex205/consult-ag][consult-ag]]: Support for the [[https://github.com/ggreer/the_silver_searcher][Silver Searcher]] in the style of =consult-grep=.
- [[https://github.com/mohkale/consult-company][consult-company]]: Completion at point using the [[https://github.com/company-mode/company-mode][Company]] backends.
- [[https://github.com/youngker/consult-codesearch.el][consult-codesearch]]: Integration with [[https://github.com/google/codesearch][Code Search]].
- [[https://github.com/karthink/consult-dir][consult-dir]]: Directory jumper using Consult multi sources.
- [[https://codeberg.org/ravi/consult-dash][consult-dash]]: Consult interface to [[https://github.com/dash-docs-el/dash-docs][Dash documentation]]
- [[https://github.com/mohkale/consult-eglot][consult-eglot]]: Integration with Eglot (LSP client).
- [[https://github.com/minad/consult-flycheck][consult-flycheck]]: Additional Flycheck integration.
- [[https://gitlab.com/OlMon/consult-flyspell][consult-flyspell]]: Additional Flyspell integration.
- [[https://github.com/ghosty141/consult-git-log-grep][consult-git-log-grep]]: Consult interface to git log.
- [[https://github.com/Nyoho/consult-hatena-bookmark][consult-hatena-bookmark]]: Access Hatena bookmarks.
- [[https://github.com/rcj/consult-ls-git][consult-ls-git]]: List files from git via Consult.
- [[https://github.com/gagbo/consult-lsp][consult-lsp]]: Integration with Lsp-mode (LSP client).
- [[https://codeberg.org/jao/consult-notmuch][consult-notmuch]]: Access the [[https://notmuchmail.org/][Notmuch]] email system using Consult.
- [[https://github.com/mclear-tools/consult-notes][consult-notes]]: Searching notes with Consult.
- [[https://github.com/jgru/consult-org-roam][consult-org-roam]]: Integration with [[https://github.com/org-roam/org-roam][Org-roam]].
- [[https://github.com/Qkessler/consult-project-extra/][consult-project-extra]]: Additional project.el extras and buffer sources.
- [[https://gitlab.com/OlMon/consult-projectile/][consult-projectile]]: Additional [[https://github.com/bbatsov/projectile][Projectile]] integration and buffer sources.
- [[https://codeberg.org/jao/consult-recoll][consult-recoll]]: Access the [[https://www.lesbonscomptes.com/recoll/][Recoll]] desktop full-text search using Consult.
- [[https://codeberg.org/jao/espotify][consult-spotify]]: Access the Spotify API and control your local music player.
- [[https://github.com/mohkale/consult-yasnippet][consult-yasnippet]]: Integration with Yasnippet.
- [[https://github.com/minad/affe][affe]]: Asynchronous Fuzzy Finder for Emacs based on Consult.

Not directly related to Consult, but maybe still of interest are the following
packages. These packages should work well with Consult, follow a similar spirit or
offer functionality based on ~completing-read~.

- [[https://github.com/minad/corfu][corfu]]: Completion systems for =completion-at-point= using small popups (Alternative to [[https://github.com/company-mode/company-mode][Company]]).
- [[https://github.com/minad/cape][cape]]: Completion At Point Extensions, which can be used with =consult-completion-in-region= and [[https://github.com/minad/corfu][Corfu]].
- [[https://github.com/minad/bookmark-view][bookmark-view]]: Store window configuration as bookmarks, possible integration with =consult-buffer=.
- [[https://github.com/bdarcus/citar][citar]]: Versatile package for citation insertion and bibliography management.
- [[https://github.com/astoff/devdocs.el][devdocs]]: Emacs viewer for [[https://devdocs.io/][DevDocs]] with a convenient completion interface.
- [[https://github.com/d12frosted/flyspell-correct][flyspell-correct]]: Apply spelling corrections by selecting via =completing-read=.
- [[https://github.com/mhayashi1120/Emacs-wgrep][wgrep]]: Editing of grep buffers, use together with =consult-grep= via =embark-export=.
- [[https://github.com/iyefrat/all-the-icons-completion][all-the-icons-completion]]: Icons for the completion UI.

* Bug reports
:properties:
:description: How to create reproducible bug reports
:end:

If you find a bug or suspect that there is a problem with Consult, please carry
out the following steps:

1. *Search through the issue tracker* if your issue has been reported before (and
   has been resolved eventually) in the meantime.
2. *Remove all packages involved in the suspected bug from your installation.*
3. *Reinstall the newest version of all relevant packages*. Updating alone is not
   sufficient, since package.el is known to cause miscompilation. The list of
   packages includes Consult, Compat, Vertico or other completion UIs,
   Marginalia, Embark and Orderless.
4. Either use the default completion UI or ensure that exactly one of
   =vertico-mode=, =mct-mode=, or =icomplete-mode= is enabled. The unsupported modes
   =selectrum-mode=, =ivy-mode=, =helm-mode=, =ido-mode= and =ido-ubiquitous-mode= must be
   disabled.
5. Ensure that the =completion-styles= variable is properly configured. Try to set
   =completion-styles= to a list including =substring= or =orderless=.
6. Try to reproduce the issue by starting a bare bone Emacs instance with =emacs -Q=
   on the command line. Execute the following minimal code snippets in the
   scratch buffer. This way we can exclude side effects due to configuration
   settings. If other packages are relevant to reproduce the issue, include them
   in the minimal configuration snippet.

Minimal setup with Vertico for =emacs -Q=:
#+begin_src emacs-lisp
(package-initialize)
(require 'consult)
(require 'vertico)
(vertico-mode)
(setq completion-styles '(substring basic))
#+end_src

Minimal setup with the default completion system for =emacs -Q=:
#+begin_src emacs-lisp
(package-initialize)
(require 'consult)
(setq completion-styles '(substring basic))
#+end_src

Please provide the necessary important information with your bug report:

- The minimal configuration snippet used to reproduce the issue.
- Your completion UI (Default completion, Vertico, Mct or Icomplete).
- A stack trace in case the bug triggers an exception.
- Your Emacs version, since bugs may be fixed or introduced in newer versions.
- Your operating system, since Emacs behavior varies between Linux, Mac and
  Windows.
- The package manager, e.g., straight.el or package.el, used to install
  the Emacs packages, in order to exclude update issues. Did you install
  Consult as part of the Doom or Spacemacs Emacs distributions?
- Do you use Evil or other packages which apply deep changes?
  Consult does not provide Evil integration out of the box, but there is some
  support in [[https://github.com/emacs-evil/evil-collection][evil-collection]].

When evaluating Consult-related code snippets you should enable [[https://www.gnu.org/software/emacs/manual/html_node/elisp/Lexical-Binding.html][lexical binding]].
Consult often relies on lambdas and lexical closures.

* Contributions
:properties:
:description: Feature requests and pull requests
:end:

Consult is a community effort, please participate in the discussions.
Contributions are welcome, but you may want to discuss potential contributions
first. Since this package is part of [[https://elpa.gnu.org/packages/consult.html][GNU ELPA]] contributions require a copyright
assignment to the FSF.

If you have a proposal, take a look at the [[https://github.com/consult/issues][Consult issue tracker]] and the [[https://github.com/minad/consult/issues/6][Consult
wishlist]]. There have been many prior feature discussions. Please search through
the issue tracker, maybe your issue or feature request has already been
discussed. You can contribute to the [[https://github.com/minad/consult/wiki][Consult wiki]], in case you want to share
small configuration or command snippets.

* Acknowledgments
:properties:
:description: Contributors and Sources of Inspiration
:end:

This package took inspiration from [[https://github.com/abo-abo/swiper#counsel][Counsel]] by Oleh Krehel. Some of the Consult
commands originated in the Counsel package or the wiki of the Selectrum package.
This package exists only thanks to the help of these great contributors and
thanks to the feedback of many users. Thank you!

Code contributions:
- [[https://github.com/oantolin/][Omar Antolín Camarena]]
- [[https://github.com/s-kostyaev/][Sergey Kostyaev]]
- [[https://github.com/okamsn/][Earl Hyatt]]
- [[https://github.com/clemera/][Clemens Radermacher]]
- [[https://github.com/tomfitzhenry/][Tom Fitzhenry]]
- [[https://github.com/jakanakaevangeli][jakanakaevangeli]]
- [[https://hg.serna.eu][Iñigo Serna]]
- [[https://github.com/aspiers/][Adam Spiers]]
- [[https://github.com/omar-polo][Omar Polo]]
- [[https://github.com/astoff][Augusto Stoffel]]
- [[https://github.com/noctuid][Fox Kiester]]
- [[https://github.com/tecosaur][Tecosaur]]
- [[https://github.com/mohamed-abdelnour][Mohamed Abdelnour]]
- [[https://github.com/thisirs][Sylvain Rousseau]]
- [[https://github.com/jdtsmith][J.D. Smith]]
- [[https://github.com/mohkale][Mohsin Kaleem]]
- [[https://github.com/jyp][Jean-Philippe Bernardy]]
- [[https://github.com/aagon][Aymeric Agon-Rambosson]]
- [[https://github.com/geolessel][Geoffrey Lessel]]
- [[https://github.com/piotrkwiecinski][Piotr Kwiecinski]]
- [[https://github.com/rswgnu][Robert Weiner]]

Advice and useful discussions:
- [[https://github.com/clemera/][Clemens Radermacher]]
- [[https://github.com/oantolin/][Omar Antolín Camarena]]
- [[https://protesilaos.com][Protesilaos Stavrou]]
- [[https://github.com/purcell/][Steve Purcell]]
- [[https://github.com/alphapapa/][Adam Porter]]
- [[https://github.com/manuel-uberti/][Manuel Uberti]]
- [[https://github.com/tomfitzhenry/][Tom Fitzhenry]]
- [[https://github.com/hmelman/][Howard Melman]]
- [[https://github.com/monnier/][Stefan Monnier]]
- [[https://github.com/dgutov/][Dmitry Gutov]]
- [[https://github.com/iyefrat][Itai Y. Efrat]]
- [[https://github.com/bdarcus][Bruce d'Arcus]]
- [[https://github.com/jdtsmith][J.D. Smith]]
- [[https://github.com/Qkessler][Enrique Kessler Martínez]]
- [[https://github.com/raxod502][Radon Rosborough]]

Authors of supplementary =consult-*= packages:

- [[https://codeberg.org/jao/][Jose A Ortega Ruiz]] ([[https://codeberg.org/jao/consult-notmuch][consult-notmuch]], [[https://codeberg.org/jao/consult-recoll][consult-recoll]], [[https://codeberg.org/jao/espotify][consult-spotify]])
- [[https://github.com/gagbo/][Gerry Agbobada]] ([[https://github.com/gagbo/consult-lsp][consult-lsp]])
- [[https://github.com/karthink][Karthik Chikmagalur]] ([[https://github.com/karthink/consult-dir][consult-dir]])
- [[https://github.com/mohkale][Mohsin Kaleem]] ([[https://github.com/mohkale/consult-company][consult-company]], [[https://github.com/mohkale/consult-eglot][consult-eglot]], [[https://github.com/mohkale/consult-yasnippet][consult-yasnippet]])
- [[https://gitlab.com/OlMon][Marco Pawłowski]] ([[https://gitlab.com/OlMon/consult-flyspell][consult-flyspell]], [[https://gitlab.com/OlMon/consult-projectile][consult-projectile]])
- [[https://github.com/Qkessler][Enrique Kessler Martínez]] ([[https://github.com/Qkessler/consult-project-extra][consult-project-extra]])
- [[https://github.com/jgru][Jan Gru]] ([[https://github.com/jgru/consult-org-roam][consult-org-roam]])
- [[https://github.com/yadex205][Kanon Kakuno]] ([[https://github.com/yadex205/consult-ag][consult-ag]])
- [[https://github.com/rcj][Robin Joy]] ([[https://github.com/rcj/consult-ls-git][consult-ls-git]])
- [[https://codeberg.org/ravi][Ravi R Kiran]] [[https://codeberg.org/ravi/consult-dash][(consult-dash]])
- [[https://github.com/mclearc][Colin McLear]] ([[https://github.com/mclear-tools/consult-notes][consult-notes]])
- [[https://github.com/Nyoho][Yukinori Kitadai]] ([[https://github.com/Nyoho/consult-hatena-bookmark][consult-hatena-bookmark]])
- [[https://github.com/ghosty141][ghosty141]] ([[https://github.com/ghosty141/consult-git-log-grep][consult-git-log-grep]])
- [[https://github.com/youngker][YoungJoo Lee]] ([[https://github.com/youngker/consult-codesearch.el][consult-codesearch]])

#+html: <!--

* Indices
:properties:
:description: Indices of concepts and functions
:end:

** Function index
:properties:
:description: List of all Consult commands
:index:    fn
:end:

** Concept index
:properties:
:description: List of all Consult-specific concepts
:index:    cp
:end:

#+html: --><|MERGE_RESOLUTION|>--- conflicted
+++ resolved
@@ -245,35 +245,19 @@
   term. After at least =consult-async-min-input= characters, the search gets
   started. Consult splits the input string into two parts, if the first
   character is a punctuation character, like =#=. For example
-<<<<<<< HEAD
   =#regexps#filter-string=, is split at the second =#=. The string =regexps= is
   passed to Grep. Note that Consult transforms Emacs regular expressions to
   expressions understand by the search program. Always use Emacs regular
   expressions at the prompt. If you enter multiple regular expressions
-  separated by space only lines matching all regular expressions are shown. In
+  separated by space, only lines matching all regular expressions are shown. In
   order to match space literally, escape the space with a backslash. The
   =filter-string= is passed to the /fast/ Emacs filtering to further narrow down
   the list of matches. This is particularly useful if you are using an advanced
   completion style like orderless. =consult-grep= supports preview. If the
   =consult-project-function= returns non-nil, =consult-grep= searches the
   current project directory. Otherwise the =default-directory= is searched. If
-  =consult-grep= is invoked with prefix argument =C-u M-s g=, you can specify one or
-  multiple space or comma separated files and/or directories manually.
-=======
-  =#regexps#filter-string=, is split at the second =#=. The string =regexps= is passed
-  to Grep. Note that Consult transforms Emacs regular expressions to expressions
-  understand by the search program. Always use Emacs regular expressions at the
-  prompt. If you enter multiple regular expressions separated by space only
-  lines matching all regular expressions are shown. In order to match space
-  literally, escape the space with a backslash. The =filter-string= is passed to
-  the /fast/ Emacs filtering to further narrow down the list of matches. This is
-  particularly useful if you are using an advanced completion style like
-  orderless. =consult-grep= supports preview. If the =consult-project-function=
-  returns non-nil, =consult-grep= searches the current project directory.
-  Otherwise the =default-directory= is searched. If =consult-grep= is invoked with
-  prefix argument =C-u M-s g=, you can specify one or multiple files or
-  directories manually. Multiple file names must be separated by comma.
->>>>>>> 873c636e
+  =consult-grep= is invoked with prefix argument =C-u M-s g=, you can specify
+  one or multiple comma separated files and/or directories manually.
 - =consult-find=, =consult-locate=: Find file by matching the path against a regexp.
   Like for =consult-grep=, either the project root or the current directory is the
   root directory for the search. The input string is treated similarly to
