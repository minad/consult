#+title: consult.el - Consulting completing-read
#+author: Daniel Mendler
#+language: en
#+export_file_name: consult.texi
#+texinfo_dir_category: Emacs misc features
#+texinfo_dir_title: Consult: (consult).
#+texinfo_dir_desc: Useful commands built on completing-read.

#+html: <a href="https://www.gnu.org/software/emacs/"><img alt="GNU Emacs" src="https://github.com/minad/corfu/blob/screenshots/emacs.svg?raw=true"/></a>
#+html: <a href="https://elpa.gnu.org/packages/consult.html"><img alt="GNU ELPA" src="https://elpa.gnu.org/packages/consult.svg"/></a>
#+html: <a href="https://elpa.gnu.org/devel/consult.html"><img alt="GNU-devel ELPA" src="https://elpa.gnu.org/devel/consult.svg"/></a>
#+html: <a href="https://melpa.org/#/consult"><img alt="MELPA" src="https://melpa.org/packages/consult-badge.svg"/></a>
#+html: <a href="https://stable.melpa.org/#/consult"><img alt="MELPA Stable" src="https://stable.melpa.org/packages/consult-badge.svg"/></a>

Consult provides search and navigation commands based on the Emacs completion
function [[https://www.gnu.org/software/emacs/manual/html_node/elisp/Minibuffer-Completion.html][completing-read]]. Completion allows you to quickly select an item from a
list of candidates. Consult offers asynchronous and interactive =consult-grep= and
=consult-ripgrep= commands, and the line-based search command =consult-line=.
Furthermore Consult provides an advanced buffer switching command =consult-buffer=
to switch between buffers, recently opened files, bookmarks and buffer-like
candidates from other sources. Some of the Consult commands are enhanced
versions of built-in Emacs commands. For example the command =consult-imenu=
presents a flat list of the Imenu with [[#live-previews][live preview]], [[#narrowing-and-grouping][grouping and narrowing]].
Please take a look at the [[#available-commands][full list of commands]].

Consult is fully compatible with completion systems centered around the standard
Emacs =completing-read= API, notably the default completion system, [[https://github.com/minad/vertico][Vertico]], [[https://github.com/protesilaos/mct][Mct]],
and [[https://www.gnu.org/software/emacs/manual/html_node/emacs/Icomplete.html][Icomplete]].

This package keeps the completion system specifics to a minimum. The ability of
the Consult commands to work well with arbitrary completion systems is one of
the main advantages of the package. Consult fits well into existing setups and
it helps you to create a full completion environment out of small and
independent components.

You can combine the complementary packages [[https://github.com/minad/marginalia/][Marginalia]], [[https://github.com/oantolin/embark/][Embark]] and [[https://github.com/oantolin/orderless][Orderless]] with
Consult. Marginalia enriches the completion display with annotations, e.g.,
documentation strings or file information. The versatile Embark package provides
local actions, comparable to a context menu. These actions operate on the
selected candidate in the minibuffer or at point in normal buffers. For example,
when selecting from a list of files, Embark offers an action to delete the file.
Additionally Embark offers a facility to collect completion candidates in a
collect buffer. The section [[#embark-integration][Embark integration]] documents in greater detail how
Consult and Embark work together.

#+toc: headlines 8

* Screenshots :noexport:

#+caption: consult-grep
[[https://github.com/minad/consult/blob/screenshots/consult-grep.gif?raw=true]]
Fig. 1: Command =consult-git-grep=

#+caption: consult-imenu
[[https://github.com/minad/consult/blob/screenshots/consult-imenu.png?raw=true]]
Fig. 2: Command =consult-imenu=

#+caption: consult-line
[[https://github.com/minad/consult/blob/screenshots/consult-line.png?raw=true]]
Fig. 3: Command =consult-line=

* Available commands
:properties:
:custom_id: available-commands
:description: Navigation, search, editing commands and more
:end:
#+cindex: commands

Most Consult commands follow the meaningful naming scheme =consult-<thing>=.
Many commands implement a little known but convenient Emacs feature called
"future history", which guesses what input the user wants. At a command prompt
type =M-n= and typically Consult will insert the symbol or thing at point into
the input.

*TIP:* If you have [[https://github.com/minad/marginalia][Marginalia]] annotators activated, type =M-x ^consult= to see
all Consult commands with their abbreviated description. Alternatively, type
=C-h a ^consult= to get an overview of all Consult variables and functions with
their descriptions.

** Virtual Buffers
:properties:
:description: Buffers, bookmarks and recent files
:end:
#+cindex: virtual buffers

#+findex: consult-buffer
#+findex: consult-buffer-other-window
#+findex: consult-buffer-other-frame
#+findex: consult-project-buffer
#+findex: consult-recent-file
#+findex: consult-bookmark
- =consult-buffer= (=-other-window=, =-other-frame=): Enhanced version
  of =switch-to-buffer= with support for virtual buffers. Supports live preview
  of buffers and narrowing to the virtual buffer types. You can type =f SPC= in
  order to narrow to recent files. Press =SPC= to show ephemeral buffers.
  Supported narrowing keys:
  - b Buffers
  - SPC Hidden buffers
  - * Modified buffers
  - f Files (Requires =recentf-mode=)
  - r File registers
  - m Bookmarks
  - p Project
  - Custom [[#multiple-sources][other sources]] configured in =consult-buffer-sources=.
- =consult-project-buffer=: Variant of =consult-buffer= restricted to buffers and
  recent files of the current project. You can add custom sources to
  =consult-project-buffer-sources=. The command may prompt you for a project if
  you invoke it from outside a project.
- =consult-bookmark=: Select or create bookmark. To select bookmarks you might use the
  =consult-buffer= as an alternative, which can include a bookmark virtual buffer
  source. Note that =consult-bookmark= supports preview of bookmarks and
  narrowing.
- =consult-recent-file=: Select from recent files with preview.
  You might prefer the powerful =consult-buffer= instead, which can include
  recent files as a virtual buffer source. The =recentf-mode= enables tracking of
  recent files.

** Editing
:properties:
:description: Commands useful for editing
:end:
#+cindex: editing

#+findex: consult-yank-pop
#+findex: consult-yank-from-kill-ring
#+findex: consult-yank-replace
#+findex: consult-kmacro
- =consult-yank-from-kill-ring=: Enhanced version of =yank= to select an item
  from the =kill-ring=. The selected text previewed as overlay in the buffer.
- =consult-yank-pop=: Enhanced version of =yank-pop= with DWIM-behavior, which
  either replaces the last =yank= by cycling through the =kill-ring=, or if there
  has not been a last =yank= consults the =kill-ring=. The selected text previewed
  as overlay in the buffer.
- =consult-yank-replace=: Like =consult-yank-pop=, but always replaces the last
  =yank= with an item from the =kill-ring=.
- =consult-kmacro=: Select macro from the macro ring and execute it.

** Register
:properties:
:description: Searching through registers and fast access
:end:
#+cindex: register

#+findex: consult-register
#+findex: consult-register-load
#+findex: consult-register-store
#+findex: consult-register-format
#+findex: consult-register-window
- =consult-register=: Select from list of registers. The command
  supports narrowing to register types and preview of marker positions. This
  command is useful to search the register contents. For quick access use the
  commands =consult-register-load=, =consult-register-store= or the built-in Emacs
  register commands.
- =consult-register-format=: Set =register-preview-function= to this function for
  an enhanced register formatting. See the [[#use-package-example][example configuration]].
- =consult-register-window=: Replace =register-preview= with this function for a
  better register window. See the [[#use-package-example][example configuration]].
- =consult-register-load=: Utility command to quickly load a register.
  The command either jumps to the register value or inserts it.
- =consult-register-store=: Improved UI to store registers depending on the current
  context with an action menu. With an active region, store/append/prepend the
  contents, optionally deleting the region when a prefix argument is given.
  With a numeric prefix argument, store/add the number. Otherwise store point,
  frameset, window or kmacro. Usage examples:
  * =M-' x=: If no region is active, store point in register =x=.
    If a region is active, store the region in register =x=.
  * =M-' M-w x=: Store window configuration in register =x=.
  * =C-u 100 M-' x=: Store number in register =x=.

** Navigation
:properties:
:description: Mark rings, outlines and imenu
:end:
#+cindex: navigation

#+findex: consult-goto-line
#+findex: consult-mark
#+findex: consult-global-mark
#+findex: consult-outline
#+findex: consult-imenu
#+findex: consult-imenu-multi
- =consult-goto-line=: Jump to line number enhanced with live preview.
  This is a drop-in replacement for =goto-line=.
- =consult-mark=: Jump to a marker in the =mark-ring=. Supports live
  preview and recursive editing.
- =consult-global-mark=: Jump to a marker in the =global-mark-ring=.
  Supports live preview and recursive editing.
- =consult-outline=: Jump to a heading of the outline. Supports narrowing
  to a heading level, live preview and recursive editing.
- =consult-imenu=: Jump to imenu item in the current buffer. Supports
  live preview, recursive editing and narrowing.
- =consult-imenu-multi=: Jump to imenu item in project buffers, with
  the same major mode as the current buffer. Supports live preview,
  recursive editing and narrowing. This feature has been inspired by
  [[https://github.com/vspinu/imenu-anywhere][imenu-anywhere]].

** Search
:properties:
:description: Line search, grep and file search
:end:
#+cindex: search

#+findex: consult-line
#+findex: consult-line-multi
#+findex: consult-keep-lines
#+findex: consult-focus-lines
- =consult-line=: Enter search string and select from matching lines.
  Supports live preview and recursive editing. The symbol at point and the
  recent Isearch string are added to the "future history" and can be accessed
  by pressing =M-n=. When =consult-line= is bound to the =isearch-mode-map= and
  is invoked during a running Isearch, it will use the current Isearch string.
- =consult-line-multi=: Search dynamically across multiple buffers. By default
  search across project buffers. If invoked with a prefix argument search across
  all buffers. The candidates are computed on demand based on the input. The
  command behaves like =consult-grep=, but operates on buffers instead of files.
- =consult-keep-lines=: Replacement for =keep/flush-lines= which uses the current
  completion style for filtering the buffer. The function updates the buffer
  while typing. In particular =consult-keep-lines= can narrow down an exported
  Embark collect buffer further, relying on the same completion filtering as
  ~completing-read~. If the input begins with the negation operator, i.e., ~! SPC~,
  the filter matches the complement. If a region is active, the region restricts
  the filtering.
- =consult-focus-lines=: Temporarily hide lines by filtering them using the
  current completion style. Call with =C-u= prefix argument in order to show the
  hidden lines again. If the input begins with the negation operator, i.e., ~!
  SPC~, the filter matches the complement. In contrast to =consult-keep-lines= this
  function does not edit the buffer. If a region is active, the region restricts
  the filtering.

** Grep and Find
:properties:
:description: Searching through the filesystem
:end:
#+cindex: grep
#+cindex: find
#+cindex: locate

#+findex: consult-grep
#+findex: consult-ripgrep
#+findex: consult-git-grep
#+findex: consult-find
#+findex: consult-locate
- =consult-grep=, =consult-ripgrep=, =consult-git-grep=: Search for regular expression
  in files. Consult invokes Grep asynchronously, while you enter the search
  term. After at least =consult-async-min-input= characters, the search gets
  started. Consult splits the input string into two parts, if the first
  character is a punctuation character, like =#=. For example
  =#regexps#filter-string=, is split at the second =#=. The string =regexps= is
  passed to Grep. Note that Consult transforms Emacs regular expressions to
  expressions understand by the search program. Always use Emacs regular
  expressions at the prompt. If you enter multiple regular expressions
  separated by space only lines matching all regular expressions are shown. In
  order to match space literally, escape the space with a backslash. The
  =filter-string= is passed to the /fast/ Emacs filtering to further narrow down
  the list of matches. This is particularly useful if you are using an advanced
  completion style like orderless. =consult-grep= supports preview. If the
  =consult-project-function= returns non-nil, =consult-grep= searches the
  current project directory. Otherwise the =default-directory= is searched. If
<<<<<<< HEAD
  =consult-grep= is invoked with prefix argument =C-u M-s g=, you can specify the
  directory manually.  With any other prefix argument, =C-u C-u M-s g=, you can
  enter any positive number of space-separated directories or files to search over.
=======
  =consult-grep= is invoked with prefix argument =C-u M-s g=, you can specify one or
  multiple files or directories manually.
>>>>>>> daf24a05
- =consult-find=, =consult-locate=: Find file by matching the path against a regexp.
  Like for =consult-grep=, either the project root or the current directory is the
  root directory for the search. The input string is treated similarly to
  =consult-grep=, where the first part is passed to find, and the second part is
  used for Emacs filtering.  Prefix arguments to =consult-find= work just like those
  for the consult grep commands.

** Compilation
:properties:
:description: Jumping to references and compilation errors
:end:
#+cindex: compilation errors

#+findex: consult-compile-error
#+findex: consult-flymake
#+findex: consult-xref
- =consult-compile-error=: Jump to a compilation error. Supports live preview
  narrowing and recursive editing.
- =consult-flymake=: Jump to flymake diagnostic. Supports live preview and
  recursive editing. The command supports narrowing. Press =e SPC=, =w SPC=, =n SPC=
  to only show errors, warnings and notes respectively.
- =consult-xref=: Integration with xref. This function can be set as
  =xref-show-xrefs-function= and =xref-show-definitions-function=.

** Histories
:properties:
:description: Navigating histories
:end:
#+cindex: history

#+findex: consult-complex-command
#+findex: consult-history
#+findex: consult-isearch-history
- =consult-complex-command=: Select a command from the
  =command-history=. This command is a =completing-read= version of
  =repeat-complex-command= and is also a replacement for the =command-history=
  command from chistory.el.
- =consult-history=: Insert a string from the current buffer history, for example
  the Eshell or Comint history. You can also invoke this command from the
  minibuffer. In that case =consult-history= uses the history stored in the
  =minibuffer-history-variable=. If you prefer =completion-at-point=, take a look at
  =cape-history= from the [[https://github.com/minad/cape][Cape]] package.
- =consult-isearch-history=: During an Isearch session, this command picks a
  search string from history and continues the search with the newly selected
  string. Outside of Isearch, the command allows you to pick a string from the
  history and starts a new Isearch. =consult-isearch-history= acts as a drop-in
  replacement for =isearch-edit-string=.

** Modes
:properties:
:description: Toggling minor modes and executing commands
:end:
#+cindex: minor mode
#+cindex: major mode

#+findex: consult-minor-mode-menu
#+findex: consult-mode-command
- =consult-minor-mode-menu=: Enable/disable minor mode. Supports
  narrowing to on/off/local/global modes by pressing =i/o/l/g SPC=
  respectively.
- =consult-mode-command=: Run a command from the currently active minor or major
  modes. Supports narrowing to local-minor/global-minor/major mode via the keys
  =l/g/m=.

** Org Mode
:properties:
:description: Org-specific commands
:end:

#+findex: consult-org-heading
#+findex: consult-org-agenda
- =consult-org-heading=: Similar to =consult-outline=, for Org
  buffers. Supports narrowing by heading level, priority and TODO
  state, as well as live preview and recursive editing.
- =consult-org-agenda=: Jump to an agenda heading. Supports
  narrowing by heading level, priority and TODO state, as well as
  live preview and recursive editing.
** Help
:properties:
:description: Searching through help
:end:

#+findex: consult-info
#+findex: consult-man
- =consult-man=: Find Unix man page, via Unix =apropos= or =man -k=. =consult-man= opens
  the selected man page using the Emacs =man= command.
- =consult-info=: Full text search through info pages. If the command is invoked
  from within an ~*info*~ buffer, it will search through the current manual. You
  may want to create your own commands which search through a predefined set of
  info pages, for example:
#+begin_src emacs-lisp
  (defun consult-info-emacs ()
    "Search through Emacs info pages."
    (interactive)
    (consult-info "emacs" "efaq" "elisp" "cl" "compat"))

  (defun consult-info-org ()
    "Search through the Org info page."
    (interactive)
    (consult-info "org"))

  (defun consult-info-completion ()
    "Search through completion info pages."
    (interactive)
    (consult-info "vertico" "consult" "marginalia" "orderless" "embark"
                  "corfu" "cape" "tempel"))
#+end_src

** Miscellaneous
:properties:
:description: Various other useful commands
:end:

#+findex: consult-completion-in-region
#+findex: consult-theme
#+findex: consult-preview-at-point
#+findex: consult-preview-at-point-mode
- =consult-theme=: Select a theme and disable all currently enabled themes.
  Supports live preview of the theme while scrolling through the candidates.
- =consult-preview-at-point= and =consult-preview-at-point-mode=: Command and minor
  mode which previews the candidate at point in the =*Completions*= buffer. This
  mode is relevant if you use [[https://git.sr.ht/~protesilaos/mct][Mct]] or the default =*Completions*= UI.
- =consult-completion-in-region=: In case you don't use [[https://github.com/minad/corfu][Corfu]] as your in-buffer
  completion UI, this function can be set as =completion-in-region-function=. Then
  your minibuffer completion UI (e.g., Vertico or Icomplete) will be used for
  =completion-at-point=. If you use Mct, you can give =mct-region-mode= a try.
  #+begin_src emacs-lisp
    ;; Use `consult-completion-in-region' if Vertico is enabled.
    ;; Otherwise use the default `completion--in-region' function.
    (setq completion-in-region-function
          (lambda (&rest args)
            (apply (if vertico-mode
                       #'consult-completion-in-region
                     #'completion--in-region)
                   args)))
  #+end_src
  Instead of =consult-completion-in-region=, you may prefer to see the
  completions directly in the buffer as a small popup. In that case, I recommend
  either the [[https://github.com/minad/corfu][Corfu]] or the [[https://github.com/company-mode/company-mode][Company]] package. There is a technical limitation of
  =consult-completion-in-region= in combination with Lsp-mode or Eglot. The Lsp
  server relies on the input at point, in order to generate refined candidate
  strings. Since the completion is transferred from the original buffer to the
  minibuffer, the server does not receive the updated input. LSP completion
  works with Corfu or Company though, which perform the completion directly in
  the original buffer.

* Special features
:properties:
:description: Enhancements over built-in `completing-read'
:end:

Consult enhances =completing-read= with live previews of candidates, additional
narrowing capabilities to candidate groups and asynchronously generated
candidate lists. The internal =consult--read= function, which is used by most
Consult commands, is a thin wrapper around =completing-read= and provides the
special functionality. In order to support multiple candidate sources there
exists the high-level function =consult--multi=. The architecture of Consult
allows it to work with different completion systems in the backend, while still
offering advanced features.

** Live previews
:properties:
:description: Preview the currently selected candidate
:custom_id: live-previews
:end:
#+cindex: preview

Some Consult commands support live previews. For example when you scroll through
the items of =consult-line=, the buffer will scroll to the corresponding position.
It is possible to jump back and forth between the minibuffer and the buffer to
perform recursive editing while the search is ongoing.

Consult enables previews by default. You can disable them by adjusting the
=consult-preview-key= variable. Furthermore it is possible to specify keybindings
which trigger the preview manually as shown in the [[#use-package-example][example configuration]]. The
default setting of =consult-preview-key= is =any= which means that Consult triggers
the preview /immediately/ on any key press when the selected candidate changes.
You can configure each command individually with its own =:preview-key=. The
following settings are possible:

- Automatic and immediate ='any=
- Automatic and delayed =(list :debounce 0.5 'any)=
- Manual and immediate ="M-."=
- Manual and delayed =(list :debounce 0.5 "M-.")=
- Disabled =nil=

A safe recommendation is to leave automatic immediate previews enabled in
general and disable the automatic preview only for commands where the preview
may be expensive due to file loading. Internally, Consult uses the
value of =this-command= to determine the =:preview-key=
customized. This means that if you wrap a =consult-*= command within
your own function or command, you will also need to add the name of
/your custom command/ to the =consult-customize= call in order for it
to be considered.

#+begin_src emacs-lisp
  (consult-customize
   consult-ripgrep consult-git-grep consult-grep
   consult-bookmark consult-recent-file consult-xref
   consult--source-bookmark consult--source-file-register
   consult--source-recent-file consult--source-project-recent-file
   ;; my/command-wrapping-consult    ;; disable auto previews inside my command
   :preview-key '(:debounce 0.4 any) ;; Option 1: Delay preview
   ;; :preview-key "M-.")            ;; Option 2: Manual preview
#+end_src

In this case one may wonder what the difference is between using an Embark
action on the current candidate in comparison to a manually triggered preview.
The main difference is that the files opened by manual preview are closed again
after the completion session. Furthermore during preview some functionality is
disabled to improve the performance, see for example the customization variables
=consult-preview-allowed-hooks= and =consult-preview-variables=. Files larger than
=consult-preview-raw-size= are previewed literally without syntax highlighting and
without changing the major mode. Delaying the preview is also useful for
=consult-theme=, since the theme preview is slow. The delay results in a smoother
UI experience.

#+begin_src emacs-lisp
  ;; Preview on any key press, but delay 0.5s
  (consult-customize consult-theme :preview-key '(:debounce 0.5 any))
  ;; Preview immediately on M-., on up/down after 0.5s, on any other key after 1s
  (consult-customize consult-theme
                     :preview-key
                     '("M-."
                       :debounce 0.5 "<up>" "<down>"
                       :debounce 1 any))
#+end_src

** Narrowing and grouping
:properties:
:description: Restricting the completion to a candidate group
:custom_id: narrowing-and-grouping
:end:
#+cindex: narrowing

Consult has special support for candidate groups. If the completion UI supports
the grouping functionality, the UI separates the groups with thin lines and
shows group titles. Grouping is useful if the list of candidates consists of
candidates of multiple types or candidates from [[#multiple-sources][multiple sources]], like the
=consult-buffer= command, which shows both buffers and recently opened files. Note
that you can disable the group titles by setting the =:group= property of the
corresponding command to nil using the =consult-customize= macro.

By entering a narrowing prefix or by pressing a narrowing key it is possible to
restrict the completion candidates to a certain candidate group. When you use
the =consult-buffer= command, you can enter the prefix =b SPC= to restrict list of
candidates to buffers only. If you press =DEL= afterwards, the full candidate list
will be shown again. Furthermore a narrowing prefix key and a widening key can
be configured which can be pressed to achieve the same effect, see the
configuration variables =consult-narrow-key= and =consult-widen-key=.

After pressing =consult-narrow-key=, the possible narrowing keys can be shown by
pressing =C-h=. When pressing =C-h= after some prefix key, the =prefix-help-command=
is invoked, which shows the keybinding help window by default. As a more compact
alternative, there is the =consult-narrow-help= command which can be bound to a
key, for example =?= or =C-h= in the =consult-narrow-map=, as shown in the [[#use-package-example][example
configuration]]. If [[https://github.com/justbur/emacs-which-key][which-key]] is installed, the narrowing keys are automatically
shown in the which-key window after pressing the =consult-narrow-key=.

** Asynchronous search
:properties:
:description: Filtering asynchronously generated candidate lists
:end:
#+cindex: asynchronous search

Consult has support for asynchronous generation of candidate lists. This feature
is used for search commands like =consult-grep=, where the list of matches is
generated dynamically while the user is typing a regular expression. The grep
process is executed in the background. When modifying the regular expression,
the background process is terminated and a new process is started with the
modified regular expression.

The matches, which have been found, can then be narrowed using the installed
Emacs completion-style. This can be powerful if you are using for example the
=orderless= completion style.

This two-level filtering is possible by splitting the input string. Part of the
input string is treated as input to grep and part of the input is used for
filtering. There are multiple splitting styles available, configured in
~consult-async-split-styles-alist~: =nil=, =comma=, =semicolon= and =perl=. The default
splitting style is configured with the variable ~consult-async-split-style~.

With the =comma= and =semicolon= splitting styles, the first word before the comma
or semicolon is passed to grep, the remaining string is used for filtering. The
=nil= splitting style does not perform any splitting, the whole input is passed to
grep.

The =perl= splitting style splits the input string at a punctuation character,
using a similar syntax as Perl regular expressions.

Examples:

- =#defun=: Search for "defun" using grep.
- =#consult embark=: Search for both "consult" and "embark" using grep in any order.
- =#first.*second=: Search for "first" followed by "second" using grep.
- =#\(consult\|embark\)=: Search for "consult" or "embark" using grep. Note the
  usage of Emacs-style regular expressions.
- =#defun#consult=: Search for "defun" using grep, filter with the word
  "consult".
- =/defun/consult=: It is also possible to use other punctuation
  characters.
- =#to#=: Force searching for "to" using grep, since the grep pattern
  must be longer than =consult-async-min-input= characters by default.
- =#defun -- --invert-match#=: Pass argument =--invert-match= to grep.

Asynchronous processes like =find= and =grep= create an error log buffer
=_*consult-async*= (note the leading space), which is useful for
troubleshooting. The prompt has a small indicator showing the process status:

- =:= the usual prompt colon, before input is provided.
- =*= with warning face, the process is running.
- =:= with success face, success, process exited with an error code of zero.
- =!= with error face, failure, process exited with a nonzero error code.
- =;= with error face, interrupted, for example if more input is provided.

** Multiple sources
:properties:
:description: Combining candidates from different sources
:custom_id: multiple-sources
:end:
#+cindex: multiple sources

Multiple synchronous candidate sources can be combined. This feature is used by
the =consult-buffer= command to present buffer-like candidates in a single menu
for quick access. By default =consult-buffer= includes buffers, bookmarks, recent
files and project-specific buffers and files. It is possible to configure the
list of sources via the =consult-buffer-sources= variable. Arbitrary custom
sources can be defined.

As an example, the bookmark source is defined as follows:

#+begin_src emacs-lisp
(defvar consult--source-bookmark
  `(:name     "Bookmark"
    :narrow   ?m
    :category bookmark
    :face     consult-bookmark
    :history  bookmark-history
    :items    ,#'bookmark-all-names
    :action   ,#'consult--bookmark-action))
#+end_src

Required source fields:
- =:category= Completion category.
- =:items= List of strings to select from or function returning list of strings.
  A list of cons cells is not supported.

Optional source fields:
- =:name= Name of the source, used for narrowing, group titles and annotations.
- =:narrow= Narrowing character or =(character . string)= pair.
- =:preview-key= Preview key or keys which trigger preview.
- =:enabled= Function which must return t if the source is enabled.
- =:hidden= When t candidates of this source are hidden by default.
- =:face= Face used for highlighting the candidates.
- =:annotate= Annotation function called for each candidate, returns string.
- =:history= Name of history variable to add selected candidate.
- =:default= Must be t if the first item of the source is the default value.
- =:action= Function called with the selected candidate.
- =:new= Function called with new candidate name, only if =:require-match= is nil.
- =:state= State constructor for the source, must return the state function.
- Other source fields can be added specifically to the use case.

The =:state= and =:action= fields of the sources deserve a longer explanation. The
=:action= function takes a single argument and is only called after selection with
the selected candidate, if the selection has not been aborted. This
functionality is provided for convenience and easy definition of sources. The
=:state= field is more general. The =:state= function is a constructor function
without arguments, which can perform some setup necessary for the preview. It
must return a closure which takes an ACTION and a CANDIDATE argument. See the
docstring of =consult--with-preview= for more details about the ACTION argument.

By default, =consult-buffer= previews buffers, bookmarks and files. Loading recent
files or bookmarks can result in expensive operations. However it is possible to
configure a manual preview as follows.

#+begin_src emacs-lisp
  (consult-customize
   consult--source-bookmark consult--source-file-register
   consult--source-recent-file consult--source-project-recent-file
   :preview-key "M-.")
#+end_src

Sources can be added directly to the =consult-buffer-source= list for convenience.
For example views/perspectives can be added to the list of virtual buffers from
a library like [[https://github.com/minad/bookmark-view/][bookmark-view]].

#+begin_src emacs-lisp
;; Configure new bookmark-view source
(add-to-list 'consult-buffer-sources
              (list :name     "View"
                    :narrow   ?v
                    :category 'bookmark
                    :face     'font-lock-keyword-face
                    :history  'bookmark-view-history
                    :action   #'consult--bookmark-action
                    :items    #'bookmark-view-names)
              'append)

;; Modify bookmark source, such that views are hidden
(setq consult--source-bookmark
      (plist-put
       consult--source-bookmark :items
       (lambda ()
         (bookmark-maybe-load-default-file)
         (mapcar #'car
                 (seq-remove (lambda (x)
                               (eq #'bookmark-view-handler
                                   (alist-get 'handler (cdr x))))
                             bookmark-alist)))))
#+end_src

Another useful source lists all Org buffers and lets you create new ones. One
can create similar sources for other major modes, e.g., for Eshell.

#+begin_src emacs-lisp
  (defvar org-source
    (list :name     "Org Buffer"
          :category 'buffer
          :narrow   ?o
          :face     'consult-buffer
          :history  'buffer-name-history
          :state    #'consult--buffer-state
          :new
          (lambda (name)
            (with-current-buffer (get-buffer-create name)
              (insert "#+title: " name "\n\n")
              (org-mode)
              (consult--buffer-action (current-buffer))))
          :items
          (lambda ()
            (mapcar #'buffer-name
                    (seq-filter
                     (lambda (x)
                       (eq (buffer-local-value 'major-mode x) 'org-mode))
                     (buffer-list))))))

  (add-to-list 'consult-buffer-sources 'org-source 'append)
#+end_src

For more details, see the documentation of =consult-buffer= and of the
internal =consult--multi= API. The =consult--multi= function can be used to
create new multi-source commands, but is part of the internal API as of now,
since some details may still change.

** Embark integration
:properties:
:description: Actions, Grep/Occur-buffer export
:custom_id: embark-integration
:end:
#+cindex: embark

*NOTE*: Install the =embark-consult= package from MELPA, which provides
Consult-specific Embark actions and the Occur buffer export.

Embark is a versatile package which offers context dependent actions, comparable
to a context menu. See the [[https://github.com/oantolin/embark][Embark manual]] for an extensive description of its
capabilities.

Actions are commands which can operate on the currently selected candidate (or
target in Embark terminology). When completing files, for example the
=delete-file= command is offered. With Embark you can execute arbitrary commands
on the currently selected candidate via =M-x=.

Furthermore Embark provides the =embark-collect= command, which collects
candidates and presents them in an Embark collect buffer, where further actions
can be applied to them. A related feature is the =embark-export= command, which
exports candidate lists to a buffer of a special type. For example in the case
of file completion, a Dired buffer is opened.

In the context of Consult, particularly exciting is the possibility to export
the matching lines from =consult-line=, =consult-outline=, =consult-mark= and
=consult-global-mark=. The matching lines are exported to an Occur buffer where
they can be edited via the =occur-edit-mode= (press key =e=). Similarly, Embark
supports exporting the matches found by =consult-grep=, =consult-ripgrep= and
=consult-git-grep= to a Grep buffer, where the matches across files can be edited,
if the [[https://github.com/mhayashi1120/Emacs-wgrep][wgrep]] package is installed. These three workflows are symmetric.

+ =consult-line= -> =embark-export= to =occur-mode= buffer -> =occur-edit-mode= for editing of matches in buffer.
+ =consult-grep= -> =embark-export= to =grep-mode= buffer -> =wgrep= for editing of all matches.
+ =consult-find= -> =embark-export= to =dired-mode= buffer -> =wdired-change-to-wdired-mode= for editing.

* Configuration
:properties:
:description: Example configuration and customization variables
:end:

Consult can be installed from [[https://elpa.gnu.org/packages/consult.html][ELPA]] or [[https://melpa.org/#/consult][MELPA]] via the Emacs built-in package
manager. Alternatively it can be directly installed from the development
repository via other non-standard package managers.

There is the [[https://github.com/minad/consult/wiki][Consult wiki]], where additional configuration examples can be
contributed.

*IMPORTANT:* It is strongly recommended that you enable [[https://www.gnu.org/software/emacs/manual/html_node/elisp/Lexical-Binding.html][lexical binding]] in your
configuration. Consult relies on lambdas and lexical closures. For this reason
many Consult-related snippets require lexical binding.

** Use-package example
:properties:
:description: Configuration example based on use-package
:custom_id: use-package-example
:end:
#+cindex: use-package

The Consult package only provides commands and does not add any keybindings or
modes. Therefore the package is non-intrusive but requires a little setup
effort. In order to use the Consult commands, it is advised to add keybindings
for commands which are accessed often. Rarely used commands can be invoked via
=M-x=. Feel free to only bind the commands you consider useful to your workflow.
The configuration shown here relies on the =use-package= macro, which is a
convenient tool to manage package configurations.

*NOTE:* There is the [[https://github.com/minad/consult/wiki][Consult wiki]], where you can contribute additional
configuration examples.

#+begin_src emacs-lisp
  ;; Example configuration for Consult
  (use-package consult
    ;; Replace bindings. Lazily loaded due by `use-package'.
    :bind (;; C-c bindings (mode-specific-map)
           ("C-c M-x" . consult-mode-command)
           ("C-c h" . consult-history)
           ("C-c k" . consult-kmacro)
           ("C-c m" . consult-man)
           ("C-c i" . consult-info)
           ([remap Info-search] . consult-info)
           ;; C-x bindings (ctl-x-map)
           ("C-x M-:" . consult-complex-command)     ;; orig. repeat-complex-command
           ("C-x b" . consult-buffer)                ;; orig. switch-to-buffer
           ("C-x 4 b" . consult-buffer-other-window) ;; orig. switch-to-buffer-other-window
           ("C-x 5 b" . consult-buffer-other-frame)  ;; orig. switch-to-buffer-other-frame
           ("C-x r b" . consult-bookmark)            ;; orig. bookmark-jump
           ("C-x p b" . consult-project-buffer)      ;; orig. project-switch-to-buffer
           ;; Custom M-# bindings for fast register access
           ("M-#" . consult-register-load)
           ("M-'" . consult-register-store)          ;; orig. abbrev-prefix-mark (unrelated)
           ("C-M-#" . consult-register)
           ;; Other custom bindings
           ("M-y" . consult-yank-pop)                ;; orig. yank-pop
           ;; M-g bindings (goto-map)
           ("M-g e" . consult-compile-error)
           ("M-g f" . consult-flymake)               ;; Alternative: consult-flycheck
           ("M-g g" . consult-goto-line)             ;; orig. goto-line
           ("M-g M-g" . consult-goto-line)           ;; orig. goto-line
           ("M-g o" . consult-outline)               ;; Alternative: consult-org-heading
           ("M-g m" . consult-mark)
           ("M-g k" . consult-global-mark)
           ("M-g i" . consult-imenu)
           ("M-g I" . consult-imenu-multi)
           ;; M-s bindings (search-map)
           ("M-s d" . consult-find)
           ("M-s D" . consult-locate)
           ("M-s g" . consult-grep)
           ("M-s G" . consult-git-grep)
           ("M-s r" . consult-ripgrep)
           ("M-s l" . consult-line)
           ("M-s L" . consult-line-multi)
           ("M-s k" . consult-keep-lines)
           ("M-s u" . consult-focus-lines)
           ;; Isearch integration
           ("M-s e" . consult-isearch-history)
           :map isearch-mode-map
           ("M-e" . consult-isearch-history)         ;; orig. isearch-edit-string
           ("M-s e" . consult-isearch-history)       ;; orig. isearch-edit-string
           ("M-s l" . consult-line)                  ;; needed by consult-line to detect isearch
           ("M-s L" . consult-line-multi)            ;; needed by consult-line to detect isearch
           ;; Minibuffer history
           :map minibuffer-local-map
           ("M-s" . consult-history)                 ;; orig. next-matching-history-element
           ("M-r" . consult-history))                ;; orig. previous-matching-history-element

    ;; Enable automatic preview at point in the *Completions* buffer. This is
    ;; relevant when you use the default completion UI.
    :hook (completion-list-mode . consult-preview-at-point-mode)

    ;; The :init configuration is always executed (Not lazy)
    :init

    ;; Optionally configure the register formatting. This improves the register
    ;; preview for `consult-register', `consult-register-load',
    ;; `consult-register-store' and the Emacs built-ins.
    (setq register-preview-delay 0.5
          register-preview-function #'consult-register-format)

    ;; Optionally tweak the register preview window.
    ;; This adds thin lines, sorting and hides the mode line of the window.
    (advice-add #'register-preview :override #'consult-register-window)

    ;; Use Consult to select xref locations with preview
    (setq xref-show-xrefs-function #'consult-xref
          xref-show-definitions-function #'consult-xref)

    ;; Configure other variables and modes in the :config section,
    ;; after lazily loading the package.
    :config

    ;; Optionally configure preview. The default value
    ;; is 'any, such that any key triggers the preview.
    ;; (setq consult-preview-key 'any)
    ;; (setq consult-preview-key "M-.")
    ;; (setq consult-preview-key '("S-<down>" "S-<up>"))
    ;; For some commands and buffer sources it is useful to configure the
    ;; :preview-key on a per-command basis using the `consult-customize' macro.
    (consult-customize
     consult-theme :preview-key '(:debounce 0.2 any)
     consult-ripgrep consult-git-grep consult-grep
     consult-bookmark consult-recent-file consult-xref
     consult--source-bookmark consult--source-file-register
     consult--source-recent-file consult--source-project-recent-file
     ;; :preview-key "M-."
     :preview-key '(:debounce 0.4 any))

    ;; Optionally configure the narrowing key.
    ;; Both < and C-+ work reasonably well.
    (setq consult-narrow-key "<") ;; "C-+"

    ;; Optionally make narrowing help available in the minibuffer.
    ;; You may want to use `embark-prefix-help-command' or which-key instead.
    ;; (define-key consult-narrow-map (vconcat consult-narrow-key "?") #'consult-narrow-help)

    ;; By default `consult-project-function' uses `project-root' from project.el.
    ;; Optionally configure a different project root function.
    ;;;; 1. project.el (the default)
    ;; (setq consult-project-function #'consult--default-project--function)
    ;;;; 2. vc.el (vc-root-dir)
    ;; (setq consult-project-function (lambda (_) (vc-root-dir)))
    ;;;; 3. locate-dominating-file
    ;; (setq consult-project-function (lambda (_) (locate-dominating-file "." ".git")))
    ;;;; 4. projectile.el (projectile-project-root)
    ;; (autoload 'projectile-project-root "projectile")
    ;; (setq consult-project-function (lambda (_) (projectile-project-root)))
    ;;;; 5. No project support
    ;; (setq consult-project-function nil)
  )
#+end_src

** Custom variables
:properties:
:description: Short description of all customization settings
:end:
#+cindex: customization

*TIP:* If you have [[https://github.com/minad/marginalia][Marginalia]] installed, type =M-x customize-variable RET
^consult= to see all Consult-specific customizable variables with their current
values and abbreviated description. Alternatively, type =C-h a ^consult= to get
an overview of all Consult variables and functions with their descriptions.

| Variable                         | Description                                           |
|----------------------------------+-------------------------------------------------------|
| consult-after-jump-hook          | Functions to call after jumping to a location         |
| consult-async-input-debounce     | Input debounce for asynchronous commands              |
| consult-async-input-throttle     | Input throttle for asynchronous commands              |
| consult-async-min-input          | Minimum numbers of letters needed for async process   |
| consult-async-refresh-delay      | Refresh delay for asynchronous commands               |
| consult-async-split-style        | Splitting style used for async commands               |
| consult-async-split-styles-alist | Available splitting styles used for async commands    |
| consult-bookmark-narrow          | Narrowing configuration for =consult-bookmark=          |
| consult-buffer-filter            | Filter for =consult-buffer=                             |
| consult-buffer-sources           | List of virtual buffer sources                        |
| consult-find-args                | Command line arguments for find                       |
| consult-fontify-max-size         | Buffers larger than this limit are not fontified      |
| consult-fontify-preserve         | Preserve fontification for line-based commands.       |
| consult-git-grep-args            | Command line arguments for git-grep                   |
| consult-goto-line-numbers        | Show line numbers for =consult-goto-line=               |
| consult-grep-max-columns         | Maximal number of columns of the matching lines       |
| consult-grep-args                | Command line arguments for grep                       |
| consult-imenu-config             | Mode-specific configuration for =consult-imenu=         |
| consult-line-numbers-widen       | Show absolute line numbers when narrowing is active.  |
| consult-line-start-from-top      | Start the =consult-line= search from the top            |
| consult-locate-args              | Command line arguments for locate                     |
| consult-man-args                 | Command line arguments for man                        |
| consult-mode-command-filter      | Filter for =consult-mode-command=                       |
| consult-mode-histories           | Mode-specific history variables                       |
| consult-narrow-key               | Narrowing prefix key during completion                |
| consult-point-placement          | Placement of the point when jumping to matches        |
| consult-preview-key              | Keys which triggers preview                           |
| consult-preview-allowed-hooks    | List of =find-file= hooks to enable during preview      |
| consult-preview-excluded-files   | Regexps matched against file names during preview     |
| consult-preview-max-count        | Maximum number of files to keep open during preview   |
| consult-preview-max-size         | Files larger than this size are not previewed         |
| consult-preview-raw-size         | Files larger than this size are previewed in raw form |
| consult-preview-variables        | Alist of variables to bind during preview             |
| consult-project-buffer-sources   | List of virtual project buffer sources                |
| consult-project-function         | Function which returns current project root           |
| consult-register-prefix          | Prefix string for register keys during completion     |
| consult-ripgrep-args             | Command line arguments for ripgrep                    |
| consult-themes                   | List of themes to be presented for selection          |
| consult-widen-key                | Widening key during completion                        |
| consult-yank-rotate              | Rotate kill ring                                      |

** Fine-tuning of individual commands
:properties:
:alt_title: Fine-tuning
:description: Fine-grained configuration for special requirements
:end:

*NOTE:* Consult supports fine-grained customization of individual commands. This
configuration feature exists for experienced users with special requirements.
There is the [[https://github.com/minad/consult/wiki][Consult wiki]], where we collect further configuration examples.

Commands and buffer sources allow flexible, individual customization by using
the =consult-customize= macro. You can override any option passed to the internal
=consult--read= API. The [[https://github.com/minad/consult/wiki][Consult wiki]] already contains a numerous useful
configuration examples. Note that since =consult--read= is part of the internal
API, options could be removed, replaced or renamed in future versions of the
package.

Useful options are:
- =:prompt= set the prompt string
- =:preview-key= set the preview key, default is =consult-preview-key=
- =:initial= set the initial input
- =:default= set the default value
- =:history= set the history variable symbol
- =:add-history= add items to the future history, for example symbol at point
- =:sort= enable or disable sorting
- =:group= set to nil to disable candidate grouping and titles.
- =:inherit-input-method= set to non-nil to inherit the input method.

#+begin_src emacs-lisp
  (consult-customize
   ;; Disable preview for `consult-theme' completely.
   consult-theme :preview-key nil
   ;; Set preview for `consult-buffer' to key `M-.'
   consult-buffer :preview-key "M-."
   ;; For `consult-line' change the prompt and specify multiple preview
   ;; keybindings. Note that you should bind <S-up> and <S-down> in the
   ;; `minibuffer-local-completion-map' or `vertico-map' to the commands which
   ;; select the previous or next candidate.
   consult-line :prompt "Search: "
   :preview-key '("S-<down>" "S-<up>"))
#+end_src

The configuration values are evaluated at runtime, just before the completion
session is started. Therefore you can use for example =thing-at-point= to adjust
the initial input or the future history.

#+begin_src emacs-lisp
  (consult-customize
   consult-line
   :add-history (seq-some #'thing-at-point '(region symbol)))

  (defalias 'consult-line-thing-at-point 'consult-line)

  (consult-customize
   consult-line-thing-at-point
   :initial (thing-at-point 'symbol))
#+end_src

Generally it is possible to modify commands for your individual needs by the
following techniques:

1. Use =consult-customize= in order to change the command or source settings.
2. Create your own wrapper function which passes modified arguments to the Consult functions.
3. Create your own buffer [[#multiple-sources][multi sources]] for =consult-buffer=.
4. Create advices to modify some internal behavior.
5. Write or propose a patch.

* Recommended packages
:properties:
:description: Related packages recommended for installation
:end:

I use and recommend this combination of packages:

- consult: This package
- [[https://github.com/minad/vertico][vertico]]: Fast and minimal vertical completion system
- [[https://github.com/minad/marginalia][marginalia]]: Annotations for the completion candidates
- [[https://github.com/oantolin/embark][embark and embark-consult]]: Action commands, which can act on the completion candidates
- [[https://github.com/oantolin/orderless][orderless]]: Completion style which offers flexible candidate filtering

There exist many other fine completion UIs beside Vertico, which are supported
by Consult. Give them a try and find out which interaction model fits best for
you.

- The builtin completion UI, which pops up the =*Completions*= buffer.
- The builtin =icomplete-vertical-mode= in Emacs 28.
- [[https://git.sr.ht/~protesilaos/mct][mct by Protesilaos Stavrou]]: Minibuffer and Completions in Tandem, which builds
  on the default completion UI (development currently [[https://protesilaos.com/codelog/2022-04-14-emacs-discontinue-mct/][discontinued]]).

Note that all packages are independent and can be exchanged with alternative
components, since there exist no hard dependencies. Furthermore it is possible
to get started with only default completion and Consult and add more components
later to the mix. For example you can omit Marginalia if you don't need
annotations. I highly recommend the Embark package, but in order to familiarize
yourself with the other components, you can first start without it - or you could
use with Embark right away and add the other components later on.

* Auxiliary packages
:properties:
:description: Integrations with the wider ecosystem
:end:

You can integrate Consult with special programs or with other packages in the
wider Emacs ecosystem. You may want to install some of theses packages depending
on your preferences and requirements.

- [[https://github.com/yadex205/consult-ag][consult-ag]]: Support for the [[https://github.com/ggreer/the_silver_searcher][Silver Searcher]] in the style of =consult-grep=.
- [[https://github.com/mohkale/consult-company][consult-company]]: Completion at point using the [[https://github.com/company-mode/company-mode][Company]] backends.
- [[https://github.com/youngker/consult-codesearch.el][consult-codesearch]]: Integration with [[https://github.com/google/codesearch][Code Search]].
- [[https://github.com/karthink/consult-dir][consult-dir]]: Directory jumper using Consult multi sources.
- [[https://codeberg.org/ravi/consult-dash][consult-dash]]: Consult interface to [[https://github.com/dash-docs-el/dash-docs][Dash documentation]]
- [[https://github.com/mohkale/consult-eglot][consult-eglot]]: Integration with Eglot (LSP client).
- [[https://github.com/minad/consult-flycheck][consult-flycheck]]: Additional Flycheck integration.
- [[https://gitlab.com/OlMon/consult-flyspell][consult-flyspell]]: Additional Flyspell integration.
- [[https://github.com/ghosty141/consult-git-log-grep][consult-git-log-grep]]: Consult interface to git log.
- [[https://github.com/Nyoho/consult-hatena-bookmark][consult-hatena-bookmark]]: Access Hatena bookmarks.
- [[https://github.com/rcj/consult-ls-git][consult-ls-git]]: List files from git via Consult.
- [[https://github.com/gagbo/consult-lsp][consult-lsp]]: Integration with Lsp-mode (LSP client).
- [[https://codeberg.org/jao/consult-notmuch][consult-notmuch]]: Access the [[https://notmuchmail.org/][Notmuch]] email system using Consult.
- [[https://github.com/mclear-tools/consult-notes][consult-notes]]: Searching notes with Consult.
- [[https://github.com/jgru/consult-org-roam][consult-org-roam]]: Integration with [[https://github.com/org-roam/org-roam][Org-roam]].
- [[https://github.com/Qkessler/consult-project-extra/][consult-project-extra]]: Additional project.el extras and buffer sources.
- [[https://gitlab.com/OlMon/consult-projectile/][consult-projectile]]: Additional [[https://github.com/bbatsov/projectile][Projectile]] integration and buffer sources.
- [[https://codeberg.org/jao/consult-recoll][consult-recoll]]: Access the [[https://www.lesbonscomptes.com/recoll/][Recoll]] desktop full-text search using Consult.
- [[https://codeberg.org/jao/espotify][consult-spotify]]: Access the Spotify API and control your local music player.
- [[https://github.com/mohkale/consult-yasnippet][consult-yasnippet]]: Integration with Yasnippet.
- [[https://github.com/minad/affe][affe]]: Asynchronous Fuzzy Finder for Emacs based on Consult.

Not directly related to Consult, but maybe still of interest are the following
packages. These packages should work well with Consult, follow a similar spirit or
offer functionality based on ~completing-read~.

- [[https://github.com/minad/corfu][corfu]]: Completion systems for =completion-at-point= using small popups (Alternative to [[https://github.com/company-mode/company-mode][Company]]).
- [[https://github.com/minad/cape][cape]]: Completion At Point Extensions, which can be used with =consult-completion-in-region= and [[https://github.com/minad/corfu][Corfu]].
- [[https://github.com/minad/bookmark-view][bookmark-view]]: Store window configuration as bookmarks, possible integration with =consult-buffer=.
- [[https://github.com/bdarcus/citar][citar]]: Versatile package for citation insertion and bibliography management.
- [[https://github.com/astoff/devdocs.el][devdocs]]: Emacs viewer for [[https://devdocs.io/][DevDocs]] with a convenient completion interface.
- [[https://github.com/d12frosted/flyspell-correct][flyspell-correct]]: Apply spelling corrections by selecting via =completing-read=.
- [[https://github.com/mhayashi1120/Emacs-wgrep][wgrep]]: Editing of grep buffers, use together with =consult-grep= via =embark-export=.
- [[https://github.com/iyefrat/all-the-icons-completion][all-the-icons-completion]]: Icons for the completion UI.

* Bug reports
:properties:
:description: How to create reproducible bug reports
:end:

If you find a bug or suspect that there is a problem with Consult, please carry
out the following steps:

1. *Search through the issue tracker* if your issue has been reported before (and
   has been resolved eventually) in the meantime.
2. *Remove all packages involved in the suspected bug from your installation.*
3. *Reinstall the newest version of all relevant packages*. Updating alone is not
   sufficient, since package.el is known to cause miscompilation. The list of
   packages includes Consult, Compat, Vertico or other completion UIs,
   Marginalia, Embark and Orderless.
4. Either use the default completion UI or ensure that exactly one of
   =vertico-mode=, =mct-mode=, or =icomplete-mode= is enabled. The unsupported modes
   =selectrum-mode=, =ivy-mode=, =helm-mode=, =ido-mode= and =ido-ubiquitous-mode= must be
   disabled.
5. Ensure that the =completion-styles= variable is properly configured. Try to set
   =completion-styles= to a list including =substring= or =orderless=.
6. Try to reproduce the issue by starting a bare bone Emacs instance with =emacs -Q=
   on the command line. Execute the following minimal code snippets in the
   scratch buffer. This way we can exclude side effects due to configuration
   settings. If other packages are relevant to reproduce the issue, include them
   in the minimal configuration snippet.

Minimal setup with Vertico for =emacs -Q=:
#+begin_src emacs-lisp
(package-initialize)
(require 'consult)
(require 'vertico)
(vertico-mode)
(setq completion-styles '(substring basic))
#+end_src

Minimal setup with the default completion system for =emacs -Q=:
#+begin_src emacs-lisp
(package-initialize)
(require 'consult)
(setq completion-styles '(substring basic))
#+end_src

Please provide the necessary important information with your bug report:

- The minimal configuration snippet used to reproduce the issue.
- Your completion UI (Default completion, Vertico, Mct or Icomplete).
- A stack trace in case the bug triggers an exception.
- Your Emacs version, since bugs may be fixed or introduced in newer versions.
- Your operating system, since Emacs behavior varies between Linux, Mac and
  Windows.
- The package manager, e.g., straight.el or package.el, used to install
  the Emacs packages, in order to exclude update issues. Did you install
  Consult as part of the Doom or Spacemacs Emacs distributions?
- Do you use Evil or other packages which apply deep changes?
  Consult does not provide Evil integration out of the box, but there is some
  support in [[https://github.com/emacs-evil/evil-collection][evil-collection]].

When evaluating Consult-related code snippets you should enable [[https://www.gnu.org/software/emacs/manual/html_node/elisp/Lexical-Binding.html][lexical binding]].
Consult often relies on lambdas and lexical closures.

* Contributions
:properties:
:description: Feature requests and pull requests
:end:

Consult is a community effort, please participate in the discussions.
Contributions are welcome, but you may want to discuss potential contributions
first. Since this package is part of [[https://elpa.gnu.org/packages/consult.html][GNU ELPA]] contributions require a copyright
assignment to the FSF.

If you have a proposal, take a look at the [[https://github.com/consult/issues][Consult issue tracker]] and the [[https://github.com/minad/consult/issues/6][Consult
wishlist]]. There have been many prior feature discussions. Please search through
the issue tracker, maybe your issue or feature request has already been
discussed. You can contribute to the [[https://github.com/minad/consult/wiki][Consult wiki]], in case you want to share
small configuration or command snippets.

* Acknowledgments
:properties:
:description: Contributors and Sources of Inspiration
:end:

This package took inspiration from [[https://github.com/abo-abo/swiper#counsel][Counsel]] by Oleh Krehel. Some of the Consult
commands originated in the Counsel package or the wiki of the Selectrum package.
This package exists only thanks to the help of these great contributors and
thanks to the feedback of many users. Thank you!

Code contributions:
- [[https://github.com/oantolin/][Omar Antolín Camarena]]
- [[https://github.com/s-kostyaev/][Sergey Kostyaev]]
- [[https://github.com/okamsn/][Earl Hyatt]]
- [[https://github.com/clemera/][Clemens Radermacher]]
- [[https://github.com/tomfitzhenry/][Tom Fitzhenry]]
- [[https://github.com/jakanakaevangeli][jakanakaevangeli]]
- [[https://hg.serna.eu][Iñigo Serna]]
- [[https://github.com/aspiers/][Adam Spiers]]
- [[https://github.com/omar-polo][Omar Polo]]
- [[https://github.com/astoff][Augusto Stoffel]]
- [[https://github.com/noctuid][Fox Kiester]]
- [[https://github.com/tecosaur][Tecosaur]]
- [[https://github.com/mohamed-abdelnour][Mohamed Abdelnour]]
- [[https://github.com/thisirs][Sylvain Rousseau]]
- [[https://github.com/jdtsmith][J.D. Smith]]
- [[https://github.com/mohkale][Mohsin Kaleem]]
- [[https://github.com/jyp][Jean-Philippe Bernardy]]
- [[https://github.com/aagon][Aymeric Agon-Rambosson]]
- [[https://github.com/geolessel][Geoffrey Lessel]]
- [[https://github.com/piotrkwiecinski][Piotr Kwiecinski]]
- [[https://github.com/rswgnu][Robert Weiner]]

Advice and useful discussions:
- [[https://github.com/clemera/][Clemens Radermacher]]
- [[https://github.com/oantolin/][Omar Antolín Camarena]]
- [[https://protesilaos.com][Protesilaos Stavrou]]
- [[https://github.com/purcell/][Steve Purcell]]
- [[https://github.com/alphapapa/][Adam Porter]]
- [[https://github.com/manuel-uberti/][Manuel Uberti]]
- [[https://github.com/tomfitzhenry/][Tom Fitzhenry]]
- [[https://github.com/hmelman/][Howard Melman]]
- [[https://github.com/monnier/][Stefan Monnier]]
- [[https://github.com/dgutov/][Dmitry Gutov]]
- [[https://github.com/iyefrat][Itai Y. Efrat]]
- [[https://github.com/bdarcus][Bruce d'Arcus]]
- [[https://github.com/jdtsmith][J.D. Smith]]
- [[https://github.com/Qkessler][Enrique Kessler Martínez]]
- [[https://github.com/raxod502][Radon Rosborough]]

Authors of supplementary =consult-*= packages:

- [[https://codeberg.org/jao/][Jose A Ortega Ruiz]] ([[https://codeberg.org/jao/consult-notmuch][consult-notmuch]], [[https://codeberg.org/jao/consult-recoll][consult-recoll]], [[https://codeberg.org/jao/espotify][consult-spotify]])
- [[https://github.com/gagbo/][Gerry Agbobada]] ([[https://github.com/gagbo/consult-lsp][consult-lsp]])
- [[https://github.com/karthink][Karthik Chikmagalur]] ([[https://github.com/karthink/consult-dir][consult-dir]])
- [[https://github.com/mohkale][Mohsin Kaleem]] ([[https://github.com/mohkale/consult-company][consult-company]], [[https://github.com/mohkale/consult-eglot][consult-eglot]], [[https://github.com/mohkale/consult-yasnippet][consult-yasnippet]])
- [[https://gitlab.com/OlMon][Marco Pawłowski]] ([[https://gitlab.com/OlMon/consult-flyspell][consult-flyspell]], [[https://gitlab.com/OlMon/consult-projectile][consult-projectile]])
- [[https://github.com/Qkessler][Enrique Kessler Martínez]] ([[https://github.com/Qkessler/consult-project-extra][consult-project-extra]])
- [[https://github.com/jgru][Jan Gru]] ([[https://github.com/jgru/consult-org-roam][consult-org-roam]])
- [[https://github.com/yadex205][Kanon Kakuno]] ([[https://github.com/yadex205/consult-ag][consult-ag]])
- [[https://github.com/rcj][Robin Joy]] ([[https://github.com/rcj/consult-ls-git][consult-ls-git]])
- [[https://codeberg.org/ravi][Ravi R Kiran]] [[https://codeberg.org/ravi/consult-dash][(consult-dash]])
- [[https://github.com/mclearc][Colin McLear]] ([[https://github.com/mclear-tools/consult-notes][consult-notes]])
- [[https://github.com/Nyoho][Yukinori Kitadai]] ([[https://github.com/Nyoho/consult-hatena-bookmark][consult-hatena-bookmark]])
- [[https://github.com/ghosty141][ghosty141]] ([[https://github.com/ghosty141/consult-git-log-grep][consult-git-log-grep]])
- [[https://github.com/youngker][YoungJoo Lee]] ([[https://github.com/youngker/consult-codesearch.el][consult-codesearch]])

#+html: <!--

* Indices
:properties:
:description: Indices of concepts and functions
:end:

** Function index
:properties:
:description: List of all Consult commands
:index:    fn
:end:

** Concept index
:properties:
:description: List of all Consult-specific concepts
:index:    cp
:end:

#+html: --><|MERGE_RESOLUTION|>--- conflicted
+++ resolved
@@ -256,14 +256,8 @@
   completion style like orderless. =consult-grep= supports preview. If the
   =consult-project-function= returns non-nil, =consult-grep= searches the
   current project directory. Otherwise the =default-directory= is searched. If
-<<<<<<< HEAD
-  =consult-grep= is invoked with prefix argument =C-u M-s g=, you can specify the
-  directory manually.  With any other prefix argument, =C-u C-u M-s g=, you can
-  enter any positive number of space-separated directories or files to search over.
-=======
   =consult-grep= is invoked with prefix argument =C-u M-s g=, you can specify one or
   multiple files or directories manually.
->>>>>>> daf24a05
 - =consult-find=, =consult-locate=: Find file by matching the path against a regexp.
   Like for =consult-grep=, either the project root or the current directory is the
   root directory for the search. The input string is treated similarly to
