--- conflicted
+++ resolved
@@ -752,21 +752,12 @@
 abbreviated and only the last two path components are shown.
 
 If DIR is a string, it is returned as default directory.  If DIR
-<<<<<<< HEAD
-is a list of strings, the list is returned as search paths.  If
-DIR is the value (4) corresponding to two key prefix argument
-key presses, the user is asked for the directories or files to search.
-Otherwise the `consult-project-function' is tried to retrieve the
-default directory.  If no project is found the
-`default-directory' is returned as is."
-=======
 is a list of strings, the list is returned as search paths. If
 DIR is nil the `consult-project-function' is tried to retrieve
 the default directory.  If no project is found the
 `default-directory' is returned as is.  Otherwise the user is
 asked for the directories or files to search via
 `completing-read-multiple'."
->>>>>>> 873c636e
   (let* ((paths nil)
          (dir
           (pcase dir
@@ -777,12 +768,7 @@
                           dir
                         ;; Preserve this-command across `completing-read-multiple' call,
                         ;; such that `consult-customize' continues to work.
-<<<<<<< HEAD
-                        (let ((this-command this-command)
-			      (crm-separator "[, ]+"))
-=======
                         (let ((this-command this-command))
->>>>>>> 873c636e
                           (completing-read-multiple "Directories or files: "
                                                     #'completion-file-name-table
                                                     nil t nil 'file-name-history)))
@@ -4790,19 +4776,12 @@
 The initial input is given by the INITIAL argument.  DIR can be
 nil, a directory string or a list of file/directory paths.  If
 `consult-grep' is called interactively with a prefix argument,
-<<<<<<< HEAD
-the user can specify the directory to search in.  By default the
-project directory is used if `consult-project-function' is
-defined and returns non-nil.  Otherwise the `default-directory'
-is searched.
-=======
 the user can specify the directories or files to search in.
 Multiple directories must be separated by comma in the
 minibuffer, since they are read via `completing-read-multiple'.
 By default the project directory is used if
 `consult-project-function' is defined and returns non-nil.
 Otherwise the `default-directory' is searched.
->>>>>>> 873c636e
 
 The input string is split, the first part of the string (grep
 input) is passed to the asynchronous grep process and the second
